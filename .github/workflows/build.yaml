--- conflicted
+++ resolved
@@ -11,13 +11,8 @@
 
     runs-on: ${{ matrix.platform }}
     steps:
-<<<<<<< HEAD
+
     - uses: actions/checkout@v4
-=======
-    - uses: actions/checkout@v3
-    - name: Show origin
-      run: git remote -v
->>>>>>> 48ba88b8
     - name: Get history and tags for SCM versioning to work
       run: |
         git fetch --prune --unshallow
