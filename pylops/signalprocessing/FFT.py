import logging
<<<<<<< HEAD
import warnings
=======

>>>>>>> 7b0f5d04
import numpy as np

from pylops import LinearOperator

try:
    import pyfftw
except ModuleNotFoundError:
    pyfftw = None
    pyfftw_message = (
        "Pyfftw not installed, use numpy or run "
        '"pip install pyFFTW" or '
        '"conda install -c conda-forge pyfftw".'
    )
except Exception as e:
    pyfftw = None
    pyfftw_message = "Failed to import pyfftw (error:%s), use numpy." % e

logging.basicConfig(format="%(levelname)s: %(message)s", level=logging.WARNING)


class _FFT_numpy(LinearOperator):
    """One dimensional Fast-Fourier Transform using numpy"""

    def __init__(
        self,
        dims,
        dir=0,
        nfft=None,
        sampling=1.0,
        real=False,
<<<<<<< HEAD
        fftshift=None,
        ifftshift_before=None,
        fftshift_after=False,
=======
        fftshift=False,
>>>>>>> 7b0f5d04
        dtype="complex128",
    ):
        if isinstance(dims, int):
            dims = (dims,)
        if dir > len(dims) - 1:
            raise ValueError(
                "dir=%d must be smaller than " "number of dims=%d..." % (dir, len(dims))
            )
        self.dir = dir
        self.nfft = nfft if nfft is not None else dims[self.dir]
        self.real = real
<<<<<<< HEAD

        # Use fftshift if supplied, otherwise use ifftshift_before
        # If neither are supplied, set to False
        if fftshift is not None:
            warnings.warn(
                "fftshift is deprecated. Please use ifftshift_before.",
                category=DeprecationWarning,
                stacklevel=2,
            )
            if ifftshift_before is not None:
                warnings.warn(
                    "Passed fftshift and ifftshift_before, ignoring ifftshift_before. ",
                    category=DeprecationWarning,
                    stacklevel=2,
                )
            ifftshift_before = fftshift
        if fftshift is None and ifftshift_before is None:
            ifftshift_before = False
        self.ifftshift_before = ifftshift_before

        self.f = (
            np.fft.rfftfreq(self.nfft, d=sampling)
            if real
                 else np.fft.fftfreq(self.nfft, d=sampling)
        )
        self.fftshift_after = fftshift_after
        if self.fftshift_after:
            if self.real:
                warnings.warn(
                    "Using fftshift_after with real=True. fftshift should only be applied after a complex FFT. This is rarely intended behavior but if it is, ignore this message."
                )
            self.f = np.fft.fftshift(self.f)

=======
        self.fftshift = fftshift
        self.f = (
            np.fft.rfftfreq(self.nfft, d=sampling)
            if real
            else np.fft.fftfreq(self.nfft, d=sampling)
        )
>>>>>>> 7b0f5d04
        if len(dims) == 1:
            self.dims = np.array([dims[0], 1])
            self.dims_fft = self.dims.copy()
            self.dims_fft[self.dir] = self.nfft // 2 + 1 if self.real else self.nfft
            self.reshape = False
        else:
            self.dims = np.array(dims)
            self.dims_fft = self.dims.copy()
            self.dims_fft[self.dir] = self.nfft // 2 + 1 if self.real else self.nfft
            self.reshape = True
        self.shape = (int(np.prod(self.dims_fft)), int(np.prod(self.dims)))
        # Find types to enforce to forward and adjoint outputs. This is
        # required as np.fft.fft always returns complex128 even if input is
        # float32 or less. Moreover, when choosing real=True, the type of the
        # adjoint output is forced to be real even if the provided dtype
        # is complex.
        self.rdtype = np.real(np.ones(1, dtype)).dtype if real else np.dtype(dtype)
        self.cdtype = (
            np.ones(1, dtype=self.rdtype) + 1j * np.ones(1, dtype=self.rdtype)
        ).dtype
        self.dtype = self.cdtype
        self.clinear = False if real else True
        self.explicit = False

    def _matvec(self, x):
        if not self.reshape:
            x = x.ravel()
            if self.ifftshift_before:
                x = np.fft.ifftshift(x)
            if self.real:
                y = np.fft.rfft(np.real(x), n=self.nfft, axis=-1, norm="ortho")
                # Apply scaling to obtain a correct adjoint for this operator
                y[..., 1 : 1 + (self.nfft - 1) // 2] *= np.sqrt(2)
            else:
<<<<<<< HEAD
                y = np.fft.fft(x, n=self.nfft, axis=-1, norm='ortho')
            if self.fftshift_after:
                y = np.fft.fftshift(y)
=======
                y = np.fft.fft(x, n=self.nfft, axis=-1, norm="ortho")
>>>>>>> 7b0f5d04
        else:
            x = np.reshape(x, self.dims)
            if self.ifftshift_before:
                x = np.fft.ifftshift(x, axes=self.dir)
            if self.real:
                y = np.fft.rfft(np.real(x), n=self.nfft, axis=self.dir, norm="ortho")
                # Apply scaling to obtain a correct adjoint for this operator
                y = np.swapaxes(y, -1, self.dir)
                y[..., 1 : 1 + (self.nfft - 1) // 2] *= np.sqrt(2)
                y = np.swapaxes(y, self.dir, -1)
            else:
<<<<<<< HEAD
                y = np.fft.fft(x, n=self.nfft,
                               axis=self.dir, norm='ortho')
            if self.fftshift_after:
                y = np.fft.fftshift(y, axes=self.dir)
=======
                y = np.fft.fft(x, n=self.nfft, axis=self.dir, norm="ortho")
>>>>>>> 7b0f5d04
            y = y.flatten()
        y = y.astype(self.cdtype)
        return y

    def _rmatvec(self, x):
        if not self.reshape:
            x = x.ravel()
            if self.fftshift_after:
                x = np.fft.ifftshift(x)
            if self.real:
                # Apply scaling to obtain a correct adjoint for this operator
                x = x.copy()
                x[..., 1 : 1 + (self.nfft - 1) // 2] /= np.sqrt(2)
                y = np.fft.irfft(x, n=self.nfft, axis=-1, norm="ortho")
            else:
                y = np.fft.ifft(x, n=self.nfft, axis=-1, norm="ortho")
            if self.nfft != self.dims[self.dir]:
<<<<<<< HEAD
                y = y[:self.dims[self.dir]]
            if self.ifftshift_before:
=======
                y = y[: self.dims[self.dir]]
            if self.fftshift:
>>>>>>> 7b0f5d04
                y = np.fft.fftshift(y)
        else:
            x = np.reshape(x, self.dims_fft)
            if self.fftshift_after:
                x = np.fft.ifftshift(x, axes=self.dir)
            if self.real:
                # Apply scaling to obtain a correct adjoint for this operator
                x = x.copy()
                x = np.swapaxes(x, -1, self.dir)
                x[..., 1 : 1 + (self.nfft - 1) // 2] /= np.sqrt(2)
                x = np.swapaxes(x, self.dir, -1)
                y = np.fft.irfft(x, n=self.nfft, axis=self.dir, norm="ortho")
            else:
                y = np.fft.ifft(x, n=self.nfft, axis=self.dir, norm="ortho")
            if self.nfft != self.dims[self.dir]:
<<<<<<< HEAD
                y = np.take(y, np.arange(0, self.dims[self.dir]),
                            axis=self.dir)
            if self.ifftshift_before:
=======
                y = np.take(y, np.arange(0, self.dims[self.dir]), axis=self.dir)
            if self.fftshift:
>>>>>>> 7b0f5d04
                y = np.fft.fftshift(y, axes=self.dir)
            y = y.flatten()
        y = y.astype(self.rdtype)
        return y


class _FFT_fftw(LinearOperator):
    """One dimensional Fast-Fourier Transform using pyffw"""

    def __init__(
        self,
        dims,
        dir=0,
        nfft=None,
        sampling=1.0,
        real=False,
<<<<<<< HEAD
        fftshift=None,
        ifftshift_before=None,
        fftshift_after=False,
=======
        fftshift=False,
>>>>>>> 7b0f5d04
        dtype="complex128",
        **kwargs_fftw
    ):
        if isinstance(dims, int):
            dims = (dims,)
        if dir > len(dims) - 1:
            raise ValueError(
                "dir=%d must be smaller than " "number of dims=%d..." % (dir, len(dims))
            )
        self.dir = dir
        if nfft is None:
            nfft = dims[self.dir]
        elif nfft < dims[self.dir]:
            logging.warning(
                "nfft should be bigger or equal then "
                " dims[self.dir] for engine=fftw, set to "
                "dims[self.dir]"
            )
            nfft = dims[self.dir]
        self.nfft = nfft

        self.real = real
<<<<<<< HEAD

        # Use fftshift if supplied, otherwise use ifftshift_before
        # If neither are supplied, set to False
        if fftshift is not None:
            warnings.warn(
                "fftshift is deprecated. Please use ifftshift_before.",
                category=DeprecationWarning,
                stacklevel=2,
            )
            if ifftshift_before is not None:
                warnings.warn(
                    "Passed fftshift and ifftshift_before, ignoring ifftshift_before. ",
                    category=DeprecationWarning,
                    stacklevel=2,
                )
            ifftshift_before = fftshift
        if fftshift is None and ifftshift_before is None:
            ifftshift_before = False
        self.ifftshift_before = ifftshift_before

        self.f = (
            np.fft.rfftfreq(self.nfft, d=sampling)
            if real
                 else np.fft.fftfreq(self.nfft, d=sampling)
        )
        self.fftshift_after = fftshift_after
        if self.fftshift_after:
            if self.real:
                warnings.warn(
                    "Using fftshift_after with real=True. fftshift should only be applied after a complex FFT. This is rarely intended behavior but if it is, ignore this message."
                )
            self.f = np.fft.fftshift(self.f)
=======
        self.fftshift = fftshift
        self.f = (
            np.fft.rfftfreq(self.nfft, d=sampling)
            if real
            else np.fft.fftfreq(self.nfft, d=sampling)
        )
>>>>>>> 7b0f5d04
        if len(dims) == 1:
            self.dims = np.array(
                [
                    dims[0],
                ]
            )
            self.dims_t = self.dims.copy()
            self.dims_t[self.dir] = self.nfft
            self.dims_fft = self.dims.copy()
            self.dims_fft[self.dir] = self.nfft // 2 + 1 if self.real else self.nfft
            self.reshape = False
        else:
            self.dims = np.array(dims)
            self.dims_t = self.dims.copy()
            self.dims_t[self.dir] = self.nfft
            self.dims_fft = self.dims.copy()
            self.dims_fft[self.dir] = self.nfft // 2 + 1 if self.real else self.nfft
            self.reshape = True
        self.shape = (int(np.prod(self.dims_fft)), int(np.prod(self.dims)))
        self.rdtype = np.real(np.ones(1, dtype)).dtype if real else np.dtype(dtype)
        self.cdtype = (
            np.ones(1, dtype=self.rdtype) + 1j * np.ones(1, dtype=self.rdtype)
        ).dtype
        self.dtype = self.cdtype
        self.clinear = False if real else True
        self.explicit = False

        # define padding(fftw requires the user to provide padded input signal)
        self.pad = [[0, 0] for _ in range(len(self.dims))]
        if self.real:
            if self.nfft % 2:
                self.pad[self.dir][1] = (
                    2 * (self.dims_fft[self.dir] - 1) + 1 - self.dims[self.dir]
                )
            else:
                self.pad[self.dir][1] = (
                    2 * (self.dims_fft[self.dir] - 1) - self.dims[self.dir]
                )
        else:
            self.pad[self.dir][1] = self.dims_fft[self.dir] - self.dims[self.dir]
        self.dopad = True if np.sum(np.array(self.pad)) > 0 else False

        # create empty arrays and plans for fft/ifft
        self.x = pyfftw.empty_aligned(
            self.dims_t, dtype=self.rdtype if real else self.cdtype
        )
        self.y = pyfftw.empty_aligned(self.dims_fft, dtype=self.cdtype)
        self.fftplan = pyfftw.FFTW(
            self.x, self.y, axes=(self.dir,), direction="FFTW_FORWARD", **kwargs_fftw
        )
        self.ifftplan = pyfftw.FFTW(
            self.y, self.x, axes=(self.dir,), direction="FFTW_BACKWARD", **kwargs_fftw
        )

    def _matvec(self, x):
        if self.real:
            x = np.real(x)
        if not self.reshape:
            x = x.ravel()
            if self.ifftshift_before:
                x = np.fft.ifftshift(x)
            if self.dopad:
                x = np.pad(x, self.pad, "constant", constant_values=0)
            y = np.sqrt(1.0 / self.nfft) * self.fftplan(x)
            if self.real:
<<<<<<< HEAD
                y[..., 1:1 + (self.nfft - 1) // 2] *= np.sqrt(2)
            if self.fftshift_after:
                y = np.fft.fftshift(y)
=======
                y[..., 1 : 1 + (self.nfft - 1) // 2] *= np.sqrt(2)
>>>>>>> 7b0f5d04
        else:
            x = np.reshape(x, self.dims)
            if self.ifftshift_before:
                x = np.fft.ifftshift(x, axes=self.dir)
            if self.dopad:
                x = np.pad(x, self.pad, "constant", constant_values=0)
            y = np.sqrt(1.0 / self.nfft) * self.fftplan(x)
            if self.real:
                # Apply scaling to obtain a correct adjoint for this operator
                y = np.swapaxes(y, -1, self.dir)
                y[..., 1 : 1 + (self.nfft - 1) // 2] *= np.sqrt(2)
                y = np.swapaxes(y, self.dir, -1)
            if self.fftshift_after:
                y = np.fft.fftshift(y, axes=self.dir)
        return y.ravel()

    def _rmatvec(self, x):
        if not self.reshape:
            x = x.ravel()
            if self.fftshift_after:
                x = np.fft.ifftshift(x)
            if self.real:
                # Apply scaling to obtain a correct adjoint for this operator
                x = x.copy()
                x[..., 1 : 1 + (self.nfft - 1) // 2] /= np.sqrt(2)
            y = np.sqrt(self.nfft) * self.ifftplan(x)
            if self.nfft != self.dims[self.dir]:
<<<<<<< HEAD
                y = y[:self.dims[self.dir]]
            if self.ifftshift_before:
=======
                y = y[: self.dims[self.dir]]
            if self.fftshift:
>>>>>>> 7b0f5d04
                y = np.fft.fftshift(y)
        else:
            x = np.reshape(x, self.dims_fft)
            if self.fftshift_after:
                x = np.fft.ifftshift(x, axes=self.dir)
            if self.real:
                # Apply scaling to obtain a correct adjoint for this operator
                x = x.copy()
                x = np.swapaxes(x, -1, self.dir)
                x[..., 1 : 1 + (self.nfft - 1) // 2] /= np.sqrt(2)
                x = np.swapaxes(x, self.dir, -1)
            y = np.sqrt(self.nfft) * self.ifftplan(x)
            if self.nfft != self.dims[self.dir]:
<<<<<<< HEAD
                y = np.take(y, np.arange(0, self.dims[self.dir]),
                            axis=self.dir)
            if self.ifftshift_before:
=======
                y = np.take(y, np.arange(0, self.dims[self.dir]), axis=self.dir)
            if self.fftshift:
>>>>>>> 7b0f5d04
                y = np.fft.fftshift(y, axes=self.dir)
        if self.real:
            y = np.real(y)
        return y.ravel()


def FFT(
    dims,
    dir=0,
    nfft=None,
    sampling=1.0,
    real=False,
<<<<<<< HEAD
    fftshift=None,
    ifftshift_before=None,
    fftshift_after=False,
=======
    fftshift=False,
>>>>>>> 7b0f5d04
    engine="numpy",
    dtype="complex128",
    **kwargs_fftw
):
    r"""One dimensional Fast-Fourier Transform.

    Apply Fast-Fourier Transform (FFT) along a specific direction ``dir`` of a
    multi-dimensional array of size ``dim``.

    Note that the FFT operator is an overload to either the numpy
    :py:func:`numpy.fft.fft` (or :py:func:`numpy.fft.rfft` for real models) in
    forward mode and to the numpy :py:func:`numpy.fft.ifft` (or
    :py:func:`numpy.fft.irfft` for real models) in adjoint mode, or their cupy
    equivalents. Alternatively, the :py:class:`pyfftw.FFTW` class is used
    when ``engine='fftw'`` is chosen.

    In both cases, scaling is properly taken into account to guarantee
    that the operator is passing the dot-test. If a user is interested to use
    the unscaled forward FFT, it must pre-multiply the operator by an
    appropriate correction factor. Moreover, for a real valued
    input signal, it is advised to use the flag `real=True` as it stores
    the values of the Fourier transform at positive frequencies only as
    values at negative frequencies are simply their complex conjugates.

    Parameters
    ----------
    dims : :obj:`tuple`
        Number of samples for each dimension
    dir : :obj:`int`, optional
        Direction along which FFT is applied.
    nfft : :obj:`int`, optional
        Number of samples in Fourier Transform (same as input if ``nfft=None``)
    sampling : :obj:`float`, optional
        Sampling step ``dt``.
    real : :obj:`bool`, optional
        Model to which fft is applied has real numbers (``True``) or not
        (``False``). Used to enforce that the output of adjoint of a real
        model is real.
    fftshift : :obj:`bool`, optional
        Apply ifftshift/fftshift (``True``) or not (``False``) to model vector.
        This is required when the model is arranged over a symmetric time axis
        such that it is first rearranged before applying the Fourier Transform.
    engine : :obj:`str`, optional
        Engine used for fft computation (``numpy`` or ``fftw``). Choose
        ``numpy`` when working with cupy arrays.
    dtype : :obj:`str`, optional
        Type of elements in input array. Note that the `dtype` of the operator
        is the corresponding complex type even when a real type is provided.
        Nevertheless, the provided dtype will be enforced on the vector
        returned by the `rmatvec` method.
    **kwargs_fftw
            Arbitrary keyword arguments
            for :py:class:`pyfftw.FTTW`

    Attributes
    ----------
    shape : :obj:`tuple`
        Operator shape
    explicit : :obj:`bool`
        Operator contains a matrix that can be solved explicitly
        (True) or not (False)

    Raises
    ------
    ValueError
        If ``dims`` is provided and ``dir`` is bigger than ``len(dims)``
    NotImplementedError
        If ``engine`` is neither ``numpy`` nor ``fftw``

    Notes
    -----
    The FFT operator applies the forward Fourier transform to a signal
    :math:`d(t)` in forward mode:

    .. math::
        D(f) = \mathscr{F} (d) = \frac{1}{\sqrt{N_F}} \int d(t) e^{-j2\pi ft} dt

    Similarly, the inverse Fourier transform is applied to the Fourier spectrum
    :math:`D(f)` in adjoint mode:

    .. math::
        d(t) = \mathscr{F}^{-1} (D) = \sqrt{N_F} \int D(f) e^{j2\pi ft} df

    where :math:`N_F` is the number of samples in the Fourier domain `nfft`.
    Both operators are effectively discretized and solved by a fast iterative
    algorithm known as Fast Fourier Transform. Note that the FFT operator is a
    special operator in that the adjoint is also the inverse of the forward mode.
    Moreover, in case of real signal in time domain, the Fourier transform in
    Hermitian.

    """
<<<<<<< HEAD
    if engine == 'fftw' and pyfftw is not None:
=======
    if engine == "fftw" and pyfftw is not None:
>>>>>>> 7b0f5d04
        f = _FFT_fftw(
            dims,
            dir=dir,
            nfft=nfft,
            sampling=sampling,
            real=real,
            fftshift=fftshift,
<<<<<<< HEAD
            ifftshift_before=ifftshift_before,
            fftshift_after=fftshift_after,
            dtype=dtype,
            **kwargs_fftw
        )
    elif engine == 'numpy' or (engine == 'fftw' and pyfftw is None):
        if engine == 'fftw' and pyfftw is None:
=======
            dtype=dtype,
            **kwargs_fftw
        )
    elif engine == "numpy" or (engine == "fftw" and pyfftw is None):
        if engine == "fftw" and pyfftw is None:
>>>>>>> 7b0f5d04
            logging.warning(pyfftw_message)
        f = _FFT_numpy(
            dims,
            dir=dir,
            nfft=nfft,
            sampling=sampling,
            real=real,
            fftshift=fftshift,
<<<<<<< HEAD
            ifftshift_before=ifftshift_before,
            fftshift_after=fftshift_after,
=======
>>>>>>> 7b0f5d04
            dtype=dtype,
        )
    else:
        raise NotImplementedError("engine must be numpy or fftw")
    return f<|MERGE_RESOLUTION|>--- conflicted
+++ resolved
@@ -1,9 +1,5 @@
 import logging
-<<<<<<< HEAD
 import warnings
-=======
-
->>>>>>> 7b0f5d04
 import numpy as np
 
 from pylops import LinearOperator
@@ -34,13 +30,9 @@
         nfft=None,
         sampling=1.0,
         real=False,
-<<<<<<< HEAD
         fftshift=None,
         ifftshift_before=None,
         fftshift_after=False,
-=======
-        fftshift=False,
->>>>>>> 7b0f5d04
         dtype="complex128",
     ):
         if isinstance(dims, int):
@@ -52,7 +44,6 @@
         self.dir = dir
         self.nfft = nfft if nfft is not None else dims[self.dir]
         self.real = real
-<<<<<<< HEAD
 
         # Use fftshift if supplied, otherwise use ifftshift_before
         # If neither are supplied, set to False
@@ -86,14 +77,6 @@
                 )
             self.f = np.fft.fftshift(self.f)
 
-=======
-        self.fftshift = fftshift
-        self.f = (
-            np.fft.rfftfreq(self.nfft, d=sampling)
-            if real
-            else np.fft.fftfreq(self.nfft, d=sampling)
-        )
->>>>>>> 7b0f5d04
         if len(dims) == 1:
             self.dims = np.array([dims[0], 1])
             self.dims_fft = self.dims.copy()
@@ -128,13 +111,9 @@
                 # Apply scaling to obtain a correct adjoint for this operator
                 y[..., 1 : 1 + (self.nfft - 1) // 2] *= np.sqrt(2)
             else:
-<<<<<<< HEAD
                 y = np.fft.fft(x, n=self.nfft, axis=-1, norm='ortho')
             if self.fftshift_after:
                 y = np.fft.fftshift(y)
-=======
-                y = np.fft.fft(x, n=self.nfft, axis=-1, norm="ortho")
->>>>>>> 7b0f5d04
         else:
             x = np.reshape(x, self.dims)
             if self.ifftshift_before:
@@ -146,14 +125,10 @@
                 y[..., 1 : 1 + (self.nfft - 1) // 2] *= np.sqrt(2)
                 y = np.swapaxes(y, self.dir, -1)
             else:
-<<<<<<< HEAD
                 y = np.fft.fft(x, n=self.nfft,
                                axis=self.dir, norm='ortho')
             if self.fftshift_after:
                 y = np.fft.fftshift(y, axes=self.dir)
-=======
-                y = np.fft.fft(x, n=self.nfft, axis=self.dir, norm="ortho")
->>>>>>> 7b0f5d04
             y = y.flatten()
         y = y.astype(self.cdtype)
         return y
@@ -171,13 +146,8 @@
             else:
                 y = np.fft.ifft(x, n=self.nfft, axis=-1, norm="ortho")
             if self.nfft != self.dims[self.dir]:
-<<<<<<< HEAD
                 y = y[:self.dims[self.dir]]
             if self.ifftshift_before:
-=======
-                y = y[: self.dims[self.dir]]
-            if self.fftshift:
->>>>>>> 7b0f5d04
                 y = np.fft.fftshift(y)
         else:
             x = np.reshape(x, self.dims_fft)
@@ -193,14 +163,9 @@
             else:
                 y = np.fft.ifft(x, n=self.nfft, axis=self.dir, norm="ortho")
             if self.nfft != self.dims[self.dir]:
-<<<<<<< HEAD
                 y = np.take(y, np.arange(0, self.dims[self.dir]),
                             axis=self.dir)
             if self.ifftshift_before:
-=======
-                y = np.take(y, np.arange(0, self.dims[self.dir]), axis=self.dir)
-            if self.fftshift:
->>>>>>> 7b0f5d04
                 y = np.fft.fftshift(y, axes=self.dir)
             y = y.flatten()
         y = y.astype(self.rdtype)
@@ -217,13 +182,9 @@
         nfft=None,
         sampling=1.0,
         real=False,
-<<<<<<< HEAD
         fftshift=None,
         ifftshift_before=None,
         fftshift_after=False,
-=======
-        fftshift=False,
->>>>>>> 7b0f5d04
         dtype="complex128",
         **kwargs_fftw
     ):
@@ -246,7 +207,6 @@
         self.nfft = nfft
 
         self.real = real
-<<<<<<< HEAD
 
         # Use fftshift if supplied, otherwise use ifftshift_before
         # If neither are supplied, set to False
@@ -279,14 +239,6 @@
                     "Using fftshift_after with real=True. fftshift should only be applied after a complex FFT. This is rarely intended behavior but if it is, ignore this message."
                 )
             self.f = np.fft.fftshift(self.f)
-=======
-        self.fftshift = fftshift
-        self.f = (
-            np.fft.rfftfreq(self.nfft, d=sampling)
-            if real
-            else np.fft.fftfreq(self.nfft, d=sampling)
-        )
->>>>>>> 7b0f5d04
         if len(dims) == 1:
             self.dims = np.array(
                 [
@@ -352,13 +304,9 @@
                 x = np.pad(x, self.pad, "constant", constant_values=0)
             y = np.sqrt(1.0 / self.nfft) * self.fftplan(x)
             if self.real:
-<<<<<<< HEAD
                 y[..., 1:1 + (self.nfft - 1) // 2] *= np.sqrt(2)
             if self.fftshift_after:
                 y = np.fft.fftshift(y)
-=======
-                y[..., 1 : 1 + (self.nfft - 1) // 2] *= np.sqrt(2)
->>>>>>> 7b0f5d04
         else:
             x = np.reshape(x, self.dims)
             if self.ifftshift_before:
@@ -386,13 +334,8 @@
                 x[..., 1 : 1 + (self.nfft - 1) // 2] /= np.sqrt(2)
             y = np.sqrt(self.nfft) * self.ifftplan(x)
             if self.nfft != self.dims[self.dir]:
-<<<<<<< HEAD
                 y = y[:self.dims[self.dir]]
             if self.ifftshift_before:
-=======
-                y = y[: self.dims[self.dir]]
-            if self.fftshift:
->>>>>>> 7b0f5d04
                 y = np.fft.fftshift(y)
         else:
             x = np.reshape(x, self.dims_fft)
@@ -406,14 +349,9 @@
                 x = np.swapaxes(x, self.dir, -1)
             y = np.sqrt(self.nfft) * self.ifftplan(x)
             if self.nfft != self.dims[self.dir]:
-<<<<<<< HEAD
                 y = np.take(y, np.arange(0, self.dims[self.dir]),
                             axis=self.dir)
             if self.ifftshift_before:
-=======
-                y = np.take(y, np.arange(0, self.dims[self.dir]), axis=self.dir)
-            if self.fftshift:
->>>>>>> 7b0f5d04
                 y = np.fft.fftshift(y, axes=self.dir)
         if self.real:
             y = np.real(y)
@@ -426,13 +364,9 @@
     nfft=None,
     sampling=1.0,
     real=False,
-<<<<<<< HEAD
     fftshift=None,
     ifftshift_before=None,
     fftshift_after=False,
-=======
-    fftshift=False,
->>>>>>> 7b0f5d04
     engine="numpy",
     dtype="complex128",
     **kwargs_fftw
@@ -524,11 +458,7 @@
     Hermitian.
 
     """
-<<<<<<< HEAD
     if engine == 'fftw' and pyfftw is not None:
-=======
-    if engine == "fftw" and pyfftw is not None:
->>>>>>> 7b0f5d04
         f = _FFT_fftw(
             dims,
             dir=dir,
@@ -536,7 +466,6 @@
             sampling=sampling,
             real=real,
             fftshift=fftshift,
-<<<<<<< HEAD
             ifftshift_before=ifftshift_before,
             fftshift_after=fftshift_after,
             dtype=dtype,
@@ -544,13 +473,6 @@
         )
     elif engine == 'numpy' or (engine == 'fftw' and pyfftw is None):
         if engine == 'fftw' and pyfftw is None:
-=======
-            dtype=dtype,
-            **kwargs_fftw
-        )
-    elif engine == "numpy" or (engine == "fftw" and pyfftw is None):
-        if engine == "fftw" and pyfftw is None:
->>>>>>> 7b0f5d04
             logging.warning(pyfftw_message)
         f = _FFT_numpy(
             dims,
@@ -559,11 +481,8 @@
             sampling=sampling,
             real=real,
             fftshift=fftshift,
-<<<<<<< HEAD
             ifftshift_before=ifftshift_before,
             fftshift_after=fftshift_after,
-=======
->>>>>>> 7b0f5d04
             dtype=dtype,
         )
     else:
