--- conflicted
+++ resolved
@@ -29,11 +29,7 @@
     from examples.seismic import AcquisitionGeometry, Model, Receiver
     from examples.seismic.acoustic import AcousticWaveSolver
     from examples.seismic.source import TimeAxis
-<<<<<<< HEAD
     from examples.seismic.stiffness import ElasticModel, IsoElasticWaveSolver, elastic_stencil
-=======
-    from examples.seismic.stiffness import IsoElasticWaveSolver, ElasticModel
->>>>>>> b653f76c
     from examples.seismic.utils import PointSource, sources
     from examples.seismic.viscoacoustic import ViscoacousticWaveSolver
 
