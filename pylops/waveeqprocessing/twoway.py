__all__ = [
    "AcousticWave2D",
    "AcousticWave3D",
    "ElasticWave2D",
    "ElasticWave3D",
    "ViscoAcousticWave2D",
    "ViscoAcousticWave3D",
]

from copy import deepcopy
from typing import Tuple, Union

import numpy as np

from pylops import LinearOperator
from pylops.utils import deps
from pylops.utils.decorators import reshaped
from pylops.utils.typing import DTypeLike, InputDimsLike, NDArray, SamplingLike

devito_message = deps.devito_import("the twoway module")

if devito_message is None:
    from devito import (Function, VectorFunction, VectorTimeFunction,
                        TensorTimeFunction, Operator, Eq)
    from devito.builtins import initialize_function

    from examples.seismic import AcquisitionGeometry, Model, Receiver
    from examples.seismic.acoustic import AcousticWaveSolver
    from examples.seismic.source import TimeAxis
<<<<<<< HEAD
    from examples.seismic.stiffness import IsoElasticWaveSolver, ISOSeismicModel, elastic_stencil
    from examples.seismic.utils import PointSource, sources, get_ooc_config
=======
    from examples.seismic.stiffness import ElasticModel, IsoElasticWaveSolver
    from examples.seismic.utils import PointSource, sources
>>>>>>> d968657d
    from examples.seismic.viscoacoustic import ViscoacousticWaveSolver


class _CustomSource(PointSource):
    """Custom source

    This class creates a Devito symbolic object that encapsulates a set of
    sources with a user defined source signal wavelet ``wav``

    Parameters
    ----------
    name : :obj:`str`
        Name for the resulting symbol.
    grid : :obj:`devito.types.grid.Grid`
        The computational domain.
    time_range : :obj:`examples.seismic.source.TimeAxis`
        TimeAxis(start, step, num) object.
    wav : :obj:`numpy.ndarray`
        Wavelet of size

    """

    __rkwargs__ = PointSource.__rkwargs__ + ["wav"]

    @classmethod
    def __args_setup__(cls, *args, **kwargs):
        kwargs.setdefault("npoint", 1)

        return super().__args_setup__(*args, **kwargs)

    def __init_finalize__(self, *args, **kwargs):
        super().__init_finalize__(*args, **kwargs)

        self.wav = kwargs.get("wav")

        if not self.alias:
            for p in range(kwargs["npoint"]):
                self.data[:, p] = self.wavelet

    @property
    def wavelet(self):
        """Return user-provided wavelet"""
        return self.wav


class _Wave(LinearOperator):
    def _create_geometry(
        self,
        src_x: NDArray,
        src_y: NDArray,
        src_z: NDArray,
        rec_x: NDArray,
        rec_y: NDArray,
        rec_z: NDArray,
        t0: float,
        tn: float,
        src_type: str,
        f0: float = 20.0,
    ) -> None:
        """Create geometry and time axis

        Parameters
        ----------
        src_x : :obj:`numpy.ndarray`
            Source x-coordinates in m
        src_y : :obj:`numpy.ndarray`
            Source y-coordinates in m
        src_z : :obj:`numpy.ndarray` or :obj:`float`
            Source z-coordinates in m
        rec_x : :obj:`numpy.ndarray`
            Receiver x-coordinates in m
        rec_y : :obj:`numpy.ndarray`
            Receiver y-coordinates in m
        rec_z : :obj:`numpy.ndarray` or :obj:`float`
            Receiver z-coordinates in m
        t0 : :obj:`float`
            Initial time
        tn : :obj:`int`
            Final time in ms
        src_type : :obj:`str`
            Source type
        f0 : :obj:`float`, optional
            Source peak frequency (Hz)

        """

        nsrc, nrec = len(src_x), len(rec_x)
        src_coordinates = np.empty((nsrc, self.model.dim))
        src_coordinates[:, 0] = src_x
        src_coordinates[:, -1] = src_z
        if self.model.dim == 3:
            src_coordinates[:, 1] = src_y

        rec_coordinates = np.empty((nrec, self.model.dim))
        rec_coordinates[:, 0] = rec_x
        rec_coordinates[:, -1] = rec_z
        if self.model.dim == 3:
            rec_coordinates[:, 1] = rec_y

        self.geometry = AcquisitionGeometry(
            self.model,
            rec_coordinates,
            src_coordinates,
            t0,
            tn,
            src_type=src_type,
            f0=f0
        )

    def updatesrc(self, wav):
        """Update source wavelet

        This routines is used to allow users to pass a custom source
        wavelet to replace the source wavelet generated when the
        object is initialized

        Parameters
        ----------
        wav : :obj:`numpy.ndarray`
            Wavelet

        """
        wav_padded = np.pad(wav, (0, self.geometry.nt - len(wav)))

        self.wav = _CustomSource(
            name="src",
            grid=self.model.grid,
            wav=wav_padded,
            time_range=self.geometry.time_axis,
        )

    def create_receiver(
        self, name, rx=None, ry=None, rz=None, t0=None, tn=None, dt=None
    ):
        if self.model.dim == 2 and ry is not None:
            raise Exception("Attempting to create 3D receiver for a 2D operator!")

        tn = tn or self.geometry.tn
        t0 = t0 or self.geometry.t0
        dt = dt or self.model.critical_dt

        rx = rx if rx is not None else self.geometry.rec_positions[:, 0]
        rz = rz if rz is not None else self.geometry.rec_positions[:, -1]
        if self.model.dim == 3:
            ry = ry if ry is not None else self.geometry.rec_positions[:, 1]

        nrec = len(rx)

        rec_coordinates = np.empty((nrec, self.model.dim))
        rec_coordinates[:, 0] = rx
        rec_coordinates[:, -1] = rz
        if self.model.dim == 3:
            rec_coordinates[:, 1] = ry

        time_axis = TimeAxis(start=t0, stop=tn, step=self.geometry.dt)
        return Receiver(
            name=name,
            grid=self.geometry.grid,
            time_range=time_axis,
            npoint=nrec,
            coordinates=rec_coordinates,
        )

    def create_source(
        self,
        name,
        sx=None,
        sy=None,
        sz=None,
        t0=None,
        tn=None,
        dt=None,
        f0=None,
        src_type=None,
    ):

        if self.model.dim == 2 and sy is not None:
            raise Exception("Attempting to create 3D source for a 2D operator!")

        tn = tn or self.geometry.tn
        t0 = t0 or self.geometry.t0
        dt = dt or self.model.critical_dt
        f0 = f0 or self.geometry.f0

        src_type = src_type or self.geometry.src_type

        sx = sx or self.geometry.src_positions[:, 0]
        sz = sz or self.geometry.src_positions[:, -1]
        if self.model.dim == 3:
            sy = sy or self.geometry.src_positions[:, 1]

        nsrc = len(sx)

        src_coordinates = np.empty((nsrc, 3))
        src_coordinates[:, 0] = sx
        src_coordinates[:, -1] = sz
        if self.model.dim == 3:
            src_coordinates[:, 1] = sy

        time_axis = TimeAxis(start=t0, stop=tn, step=self.geometry.dt)

        return sources[src_type](
            name=name,
            grid=self.geometry.grid,
            f0=f0,
            time_range=time_axis,
            npoint=nsrc,
            coordinates=src_coordinates,
            t0=t0,
        )

    def add_args(self, **kwargs):
        self.karguments = kwargs
        
    def update_args(self, **kwargs):
        self.karguments.update(kwargs)

    @staticmethod
    def _crop_model(m: NDArray, nbl: int) -> NDArray:
        """Remove absorbing boundaries from model"""
        if len(m.shape) == 2:
            return m[nbl:-nbl, nbl:-nbl]
        else:
            return m[nbl:-nbl, nbl:-nbl, nbl:-nbl]


class _AcousticWave(_Wave):
    """Devito Acoustic propagator.

    Parameters
    ----------
    shape : :obj:`tuple` or :obj:`numpy.ndarray`
        Model shape ``(nx, nz)``
    origin : :obj:`tuple` or :obj:`numpy.ndarray`
        Model origin ``(ox, oz)``
    spacing : :obj:`tuple` or  :obj:`numpy.ndarray`
        Model spacing ``(dx, dz)``
    vp : :obj:`numpy.ndarray`
        Velocity model in m/s
    src_x : :obj:`numpy.ndarray`
        Source x-coordinates in m
    src_y : :obj:`numpy.ndarray`
        Source y-coordinates in m
    src_z : :obj:`numpy.ndarray` or :obj:`float`
        Source z-coordinates in m
    rec_x : :obj:`numpy.ndarray`
        Receiver x-coordinates in m
    rec_y : :obj:`numpy.ndarray`
        Receiver y-coordinates in m
    rec_z : :obj:`numpy.ndarray` or :obj:`float`
        Receiver z-coordinates in m
    t0 : :obj:`float`
        Initial time in ms
    tn : :obj:`int`
        Final time in ms
    src_type : :obj:`str`
        Source type
    space_order : :obj:`int`, optional
        Spatial ordering of FD stencil
    nbl : :obj:`int`, optional
        Number ordering of samples in absorbing boundaries
    f0 : :obj:`float`, optional
        Source peak frequency (Hz)
    checkpointing : :obj:`bool`, optional
        Use checkpointing (``True``) or not (``False``). Note that
        using checkpointing is needed when dealing with large models
        but it will slow down computations
    dtype : :obj:`str`, optional
        Type of elements in input array.
    name : :obj:`str`, optional
        Name of operator (to be used by :func:`pylops.utils.describe.describe`)

    Attributes
    ----------
    shape : :obj:`tuple`
        Operator shape
    explicit : :obj:`bool`
        Operator contains a matrix that can be solved explicitly (``True``) or
        not (``False``)

    """

    def __init__(
        self,
        shape: InputDimsLike,
        origin: SamplingLike,
        spacing: SamplingLike,
        vp: NDArray,
        src_x: NDArray,
        src_z: NDArray,
        rec_x: NDArray,
        rec_z: NDArray,
        t0: float,
        tn: float,
        src_type: str = "Ricker",
        space_order: int = 6,
        nbl: int = 20,
        f0: float = 20.0,
        checkpointing: bool = False,
        dtype: DTypeLike = "float32",
        name: str = "A",
        op_name: str = "born",
        src_y: NDArray = None,
        rec_y: NDArray = None,
        dt: int = None,
        dswap: bool = False,
        dswap_disks: int = 1,
        dswap_folder: str = None,
        dswap_folder_path: str = None,
        dswap_compression: str = None,
        dswap_compression_value: float | int = None,
        dswap_verbose: bool = False,
    ) -> None:
        if devito_message is not None:
            raise NotImplementedError(devito_message)

        is_2d = len(shape) == 2
        is_3d = len(shape) == 3

        if is_2d and (rec_y is not None or src_y is not None):
            raise Exception(
                "Attempting to create a 3D operator using a 2D intended class!"
            )

        if is_3d and (rec_y is None or src_y is None):
            raise Exception(
                "Attempting to create a 2D operator using a 3D intended class!"
            )

        # create model
        self._create_model(shape, origin, spacing, vp, space_order, nbl, dt)
        self._create_geometry(
            src_x, src_y, src_z, rec_x, rec_y, rec_z, t0, tn, src_type, f0=f0
        )
        self.checkpointing = checkpointing
        self.karguments = {}

        self._dswap_opt = {
            "dswap": dswap,
            "dswap_disks": dswap_disks,
            "dswap_folder": dswap_folder,
            "dswap_folder_path": dswap_folder_path,
            "dswap_compression": dswap_compression,
            "dswap_compression_value": dswap_compression_value,
            "dswap_verbose": dswap_verbose,
        }

        super().__init__(
            dtype=np.dtype(dtype),
            dims=vp.shape,
            dimsd=(len(src_x), len(rec_x), self.geometry.nt),
            explicit=False,
            name=name,
        )
        self._register_multiplications(op_name)

    def _create_model(
        self,
        shape: InputDimsLike,
        origin: SamplingLike,
        spacing: SamplingLike,
        vp: NDArray,
        space_order: int = 6,
        nbl: int = 20,
        dt: int = None,
    ) -> None:
        """Create model

        Parameters
        ----------
        shape : :obj:`numpy.ndarray`
            Model shape ``(nx, nz)``
        origin : :obj:`numpy.ndarray`
            Model origin ``(ox, oz)``
        spacing : :obj:`numpy.ndarray`
            Model spacing ``(dx, dz)``
        vp : :obj:`numpy.ndarray`
            Velocity model in m/s
        space_order : :obj:`int`, optional
            Spatial ordering of FD stencil
        nbl : :obj:`int`, optional
            Number ordering of samples in absorbing boundaries

        """
        self.space_order = space_order
        self.model = Model(
            space_order=space_order,
            vp=vp * 1e-3,
            origin=origin,
            shape=shape,
            dtype=np.float32,
            spacing=spacing,
            nbl=nbl,
            bcs="damp",
            dt=dt,
        )

    def _srcillumination_oneshot(self, isrc: int) -> Tuple[NDArray, NDArray]:
        """Source wavefield and illumination for one shot

        Parameters
        ----------
        isrc : :obj:`int`
            Index of source to model

        Returns
        -------
        u0 : :obj:`np.ndarray`
            Source wavefield
        src_ill : :obj:`np.ndarray`
            Source illumination

        """
        # create geometry for single source
        geometry = AcquisitionGeometry(
            self.model,
            self.geometry.rec_positions,
            self.geometry.src_positions[isrc, :],
            self.geometry.t0,
            self.geometry.tn,
            f0=self.geometry.f0,
            src_type=self.geometry.src_type,
        )
        solver = AcousticWaveSolver(
            self.model, geometry, space_order=self.space_order, **self._dswap_opt
        )

        # assign source location to source object with custom wavelet
        if hasattr(self, "wav"):
            self.wav.coordinates.data[0, :] = self.geometry.src_positions[isrc, :]

        # source wavefield
        u0 = solver.forward(
            save=True, src=None if not hasattr(self, "wav") else self.wav
        )[1]

        # source illumination
        src_ill = self._crop_model((u0.data**2).sum(axis=0), self.model.nbl)
        return u0, src_ill

    def srcillumination_allshots(self, savewav: bool = False) -> None:
        """Source wavefield and illumination for all shots

        Parameters
        ----------
        savewav : :obj:`bool`, optional
            Save source wavefield (``True``) or not (``False``)

        """
        nsrc = self.geometry.src_positions.shape[0]
        if savewav:
            self.src_wavefield = []
        self.src_illumination = np.zeros(self.model.shape)

        for isrc in range(nsrc):
            src_wav, src_ill = self._srcillumination_oneshot(isrc)
            if savewav:
                self.src_wavefield.append(src_wav)
            self.src_illumination += src_ill

    def _born_oneshot(self, solver: AcousticWaveSolver, dm: NDArray) -> NDArray:
        """Born modelling for one shot

        Parameters
        ----------
        solver : :obj:`AcousticWaveSolver`
            Devito's solver object.
        dm : :obj:`np.ndarray`
            Model perturbation

        Returns
        -------
        d : :obj:`np.ndarray`
            Data

        """

        # set perturbation
        dmext = np.zeros(self.model.grid.shape, dtype=np.float32)
        if dmext.ndim == 2:
            dmext[
                self.model.nbl : -self.model.nbl,
                self.model.nbl : -self.model.nbl,
            ] = dm
        else:
            dmext[
                self.model.nbl : -self.model.nbl,
                self.model.nbl : -self.model.nbl,
                self.model.nbl : -self.model.nbl,
            ] = dm

        # assign source location to source object with custom wavelet
        if hasattr(self, "wav"):
            self.wav.coordinates.data[0, :] = solver.geometry.src_positions[:]

        d = solver.jacobian(dmext, src=None if not hasattr(self, "wav") else self.wav)[
            0
        ]
        d = d.resample(solver.geometry.dt).data[:][: solver.geometry.nt].T
        return d

    def _born_allshots(self, dm: NDArray) -> NDArray:
        """Born modelling for all shots

        Parameters
        -----------
        dm : :obj:`np.ndarray`
            Model perturbation

        Returns
        -------
        dtot : :obj:`np.ndarray`
            Data for all shots

        """
        # create geometry for single source
        geometry = AcquisitionGeometry(
            self.model,
            self.geometry.rec_positions,
            self.geometry.src_positions[0, :],
            self.geometry.t0,
            self.geometry.tn,
            f0=self.geometry.f0,
            src_type=self.geometry.src_type,
        )

        # solve
        solver = AcousticWaveSolver(
            self.model, geometry, space_order=self.space_order, **self._dswap_opt
        )

        nsrc = self.geometry.src_positions.shape[0]
        dtot = []

        for isrc in range(nsrc):
            solver.geometry.src_positions = self.geometry.src_positions[isrc, :]
            d = self._born_oneshot(solver, dm)
            dtot.append(d)
        dtot = np.array(dtot).reshape(nsrc, d.shape[0], d.shape[1])
        return dtot

    def _bornadj_oneshot(self, solver: AcousticWaveSolver, isrc, dobs):
        """Adjoint born modelling for one shot

        Parameters
        ----------
        isrc : :obj:`float`
            Index of source to model
        dobs : :obj:`np.ndarray`
            Observed data to inject

        Returns
        -------
        model : :obj:`np.ndarray`
            Model

        """
        # set disk_swap bool
        dswap = self._dswap_opt.get("dswap", False)

        # create boundary data
        recs = self.geometry.rec.copy()
        recs.data[:] = dobs.T[:]

        # assign source location to source object with custom wavelet
        if hasattr(self, "wav"):
            self.wav.coordinates.data[0, :] = self.geometry.src_positions[isrc, :]

        # source wavefield
        if hasattr(self, "src_wavefield"):
            u0 = self.src_wavefield[isrc]
        else:
            u0 = solver.forward(
                save=True if not dswap else False,
                src=None if not hasattr(self, "wav") else self.wav,
            )[1]

        # adjoint modelling (reverse wavefield plus imaging condition)
        model = solver.jacobian_adjoint(
            rec=recs, u=u0, checkpointing=self.checkpointing
        )[0]
        return model

    def _bornadj_allshots(self, dobs: NDArray) -> NDArray:
        """Adjoint Born modelling for all shots

        Parameters
        ----------
        dobs : :obj:`np.ndarray`
            Observed data to inject

        Returns
        -------
        model : :obj:`np.ndarray`
            Model

        """
        # create geometry for single source
        geometry = AcquisitionGeometry(
            self.model,
            self.geometry.rec_positions,
            self.geometry.src_positions[0, :],
            self.geometry.t0,
            self.geometry.tn,
            f0=self.geometry.f0,
            src_type=self.geometry.src_type,
        )

        solver = AcousticWaveSolver(
            self.model, geometry, space_order=self.space_order, **self._dswap_opt
        )

        nsrc = self.geometry.src_positions.shape[0]
        mtot = np.zeros(self.model.shape, dtype=np.float32)

        for isrc in range(nsrc):
            solver.geometry.src_positions = self.geometry.src_positions[isrc, :]
            m = self._bornadj_oneshot(solver, isrc, dobs[isrc])
            mtot += self._crop_model(m.data, self.model.nbl)
        return mtot

    def _fwd_oneshot(self, solver: AcousticWaveSolver, v: NDArray) -> NDArray:
        """Forward modelling for one shot

        Parameters
        ----------
        isrc : :obj:`int`
            Index of source to model
        v : :obj:`np.ndarray`
            Velocity Model

        Returns
        -------
        d : :obj:`np.ndarray`
            Data

        """
        # create function representing the physical parameter received as parameter
        function = Function(
            name="vp",
            grid=self.model.grid,
            space_order=self.model.space_order,
            parameter=True,
        )

        # Assignment of values to physical parameters functions based on the values in 'v'
        initialize_function(function, v, self.model.padsizes)

        # add vp to karguments to be used inside devito's solver
        self.karguments.update({"vp": function})

        d = solver.forward(**self.karguments)[0]
        d = d.resample(solver.geometry.dt).data[:][: solver.geometry.nt].T
        return d

    def _fwd_allshots(self, v: NDArray) -> NDArray:
        """Forward modelling for all shots

        Parameters
        -----------
        v : :obj:`np.ndarray`
            Velocity Model

        Returns
        -------
        dtot : :obj:`np.ndarray`
            Data for all shots

        """
        # create geometry for single source
        geometry = AcquisitionGeometry(
            self.model,
            self.geometry.rec_positions,
            self.geometry.src_positions[0, :],
            self.geometry.t0,
            self.geometry.tn,
            f0=self.geometry.f0,
            src_type=self.geometry.src_type,
        )

        # solve
        solver = AcousticWaveSolver(
            self.model,
            geometry,
            space_order=self.space_order,
        )

        nsrc = self.geometry.src_positions.shape[0]
        dtot = []

        for isrc in range(nsrc):
            solver.geometry.src_positions = self.geometry.src_positions[isrc, :]
            d = self._fwd_oneshot(solver, v)
            dtot.append(d)
        dtot = np.array(dtot).reshape(nsrc, d.shape[0], d.shape[1])
        return dtot

    def _register_multiplications(self, op_name: str) -> None:
        if op_name == "born":
            self._acoustic_matvec = self._born_allshots
        if op_name == "fwd":
            self._acoustic_matvec = self._fwd_allshots
        self._acoustic_rmatvec = self._bornadj_allshots

    @reshaped
    def _matvec(self, x: NDArray) -> NDArray:
        y = self._acoustic_matvec(x)
        return y

    @reshaped
    def _rmatvec(self, x: NDArray) -> NDArray:
        y = self._acoustic_rmatvec(x)
        return y


class _ElasticWave(_Wave):
    """Devito Elastic propagator.

    Parameters
    ----------
    shape : :obj:`tuple` or :obj:`numpy.ndarray`
        Model shape ``(nx, nz)``
    origin : :obj:`tuple` or :obj:`numpy.ndarray`
        Model origin ``(ox, oz)``
    spacing : :obj:`tuple` or  :obj:`numpy.ndarray`
        Model spacing ``(dx, dz)``
    vp : :obj:`numpy.ndarray`
        Velocity model in m/s
    src_x : :obj:`numpy.ndarray`
        Source x-coordinates in m
    src_y : :obj:`numpy.ndarray`
        Source y-coordinates in m
    src_z : :obj:`numpy.ndarray` or :obj:`float`
        Source z-coordinates in m
    rec_x : :obj:`numpy.ndarray`
        Receiver x-coordinates in m
    rec_y : :obj:`numpy.ndarray`
        Receiver y-coordinates in m
    rec_z : :obj:`numpy.ndarray` or :obj:`float`
        Receiver z-coordinates in m
    t0 : :obj:`float`
        Initial time
    tn : :obj:`int`
        Number of time samples
    src_type : :obj:`str`
        Source type
    space_order : :obj:`int`, optional
        Spatial ordering of FD stencil
    nbl : :obj:`int`, optional
        Number ordering of samples in absorbing boundaries
    f0 : :obj:`float`, optional
        Source peak frequency (Hz)
    checkpointing : :obj:`bool`, optional
        Use checkpointing (``True``) or not (``False``). Note that
        using checkpointing is needed when dealing with large models
        but it will slow down computations
    dtype : :obj:`str`, optional
        Type of elements in input array.
    name : :obj:`str`, optional
        Name of operator (to be used by :func:`pylops.utils.describe.describe`)

    Attributes
    ----------
    shape : :obj:`tuple`
        Operator shape
    explicit : :obj:`bool`
        Operator contains a matrix that can be solved explicitly (``True``) or
        not (``False``)

    """

    _list_par = {
        "lam-mu": ["lam", "mu", "rho"],
        "vp-vs-rho": ["vp", "vs", "rho"],
        "Ip-Is-rho": ["Ip", "Is", "rho"],
    }

    def __init__(
        self,
        shape: InputDimsLike,
        origin: SamplingLike,
        spacing: SamplingLike,
        vp: NDArray,
        vs: NDArray,
        rho: NDArray,
        src_x: NDArray,
        src_z: NDArray,
        rec_x: NDArray,
        rec_z: NDArray,
        t0: float,
        tn: int,
        src_type: str = "Ricker",
        space_order: int = 6,
        nbl: int = 20,
        f0: float = 20.0,
        checkpointing: bool = False,
        dtype: DTypeLike = "float32",
        name: str = "A",
        par: str = "lam-mu",
        op_name: str = "fwd",
        dt: int = None,
        src_y: NDArray = None,
        rec_y: NDArray = None,
<<<<<<< HEAD
        save_wavefield = False,
        save_bwdwavefield = False,
=======
        dswap: bool = False,
        dswap_disks: int = 1,
        dswap_folder: str = None,
        dswap_folder_path: str = None,
        dswap_compression: str = None,
        dswap_compression_value: float | int = None,
        dswap_verbose: bool = False,
>>>>>>> d968657d
    ) -> None:
        if devito_message is not None:
            raise NotImplementedError(devito_message)

        is_2d = len(shape) == 2
        is_3d = len(shape) == 3

        if is_2d and (rec_y is not None or src_y is not None):
            raise Exception(
                "Attempting to create a 3D operator using a 2D intended class!"
            )

        if is_3d and (rec_y is None or src_y is None):
            raise Exception(
                "Attempting to create a 2D operator using a 3D intended class!"
            )

        # create model
        self._create_model(shape, origin, spacing, vp, vs, rho, space_order, nbl, dt)
        self._create_geometry(
            src_x, src_y, src_z, rec_x, rec_y, rec_z, t0, tn, src_type, f0=f0
        )
        self.checkpointing = checkpointing
        self.par = par
        self.karguments = {}
        dim = self.model.dim
        
        self.save_wavefield = save_wavefield
        if save_wavefield:
            self.src_wavefield=[]
            
        self.save_bwdwavefield = save_bwdwavefield
        if save_bwdwavefield:
            self.bwd_wavefield=[]
            
        n_input = 3
        num_outs = dim + 1
        dims = (n_input, self.model.vp.shape[0], self.model.vp.shape[1])
        # If dim is 3, add the last dimension
        if dim == 3:
            dims = (*dims, self.model.vp.shape[2])

        self._dswap_opt = {
            "dswap": dswap,
            "dswap_disks": dswap_disks,
            "dswap_folder": dswap_folder,
            "dswap_folder_path": dswap_folder_path,
            "dswap_compression": dswap_compression,
            "dswap_compression_value": dswap_compression_value,
            "dswap_verbose": dswap_verbose,
        }

        super().__init__(
            dtype=np.dtype(dtype),
            dims=dims,
            dimsd=(num_outs, len(src_x), len(rec_x), self.geometry.nt),
            explicit=False,
            name=name,
        )

        self._register_multiplications(op_name)

    def _create_model(
        self,
        shape: InputDimsLike,
        origin: SamplingLike,
        spacing: SamplingLike,
        vp: NDArray,
        vs: NDArray,
        rho: NDArray,
        space_order: int = 6,
        nbl: int = 20,
        dt: int = None,
    ) -> None:
        """Create model

        Parameters
        ----------
        shape : :obj:`numpy.ndarray`
            Model shape ``(nx, nz)``
        origin : :obj:`numpy.ndarray`
            Model origin ``(ox, oz)``
        spacing : :obj:`numpy.ndarray`
            Model spacing ``(dx, dz)``
        vp : :obj:`numpy.ndarray`
            Velocity model in m/s
        space_order : :obj:`int`, optional
            Spatial ordering of FD stencil
        nbl : :obj:`int`, optional
            Number ordering of samples in absorbing boundaries

        """     
        self.space_order = space_order
        self.model = ElasticModel(
            space_order=space_order,
            vp=vp/1000,
            vs=vs/1000,
            rho=rho,
            origin=origin,
            shape=shape,
            dtype=np.float32,
            spacing=spacing,
            nbl=nbl,
            dt=dt,
        )

    def _fwd_oneshot(self, solver: IsoElasticWaveSolver, v: NDArray) -> NDArray:
        """Forward modelling for one shot

        Parameters
        ----------
        solver : :obj:`IsoElasticWaveSolver`
            Devito's solver object.
        v : :obj:`np.ndarray`
            Velocity Model

        Returns
        -------
        d : :obj:`np.ndarray`
            Data

        """
        # If "par" was not provided as a parameter to forward execution, use the operator's default value
        self.karguments["par"] = self.karguments.get("par", self.par)

        # get arguments that will be used for this elastic forward execution
        args = self._list_par[self.karguments["par"]]

        # create functions representing the physical parameters received as parameters
        functions = [
            Function(
                name=name,
                grid=self.model.grid,
                space_order=self.model.space_order,
                parameter=True,
            )
            for name in args
        ]

        # Assignment of values to physical parameters functions based on the values in 'v'
        for function, value in zip(functions, v):
            initialize_function(function, value, 0)

        # Update 'karguments' to contain the values of the parameters defined in 'args'
        self.karguments.update(dict(zip(args, functions)))

        dim = self.model.dim
        
        if self.save_wavefield:
            rec_tau, rec_vx, rec_vy, rec_vz, v = solver.forward(**self.karguments, save=True)[0 : dim + 2]
            self.src_wavefield.append(v)
        else:
            rec_tau, rec_vx, rec_vy, rec_vz = solver.forward(**self.karguments)[0 : dim + 1]
        
        rec_data = list([rec_tau, rec_vx, rec_vy, rec_vz])

        for ii, d in enumerate(rec_data):
            rec_data[ii] = (
                d.resample(solver.geometry.dt).data[:][: solver.geometry.nt].T
            )
        return rec_data

    def _fwd_allshots(self, v: NDArray) -> NDArray:
        """Forward modelling for all shots

        Parameters
        -----------
        v : :obj:`np.ndarray`
            Velocity Model

        Returns
        -------
        dtot : :obj:`np.ndarray`
            Data for all shots

        """
        # create geometry for single source
        geometry = AcquisitionGeometry(
            self.model,
            self.geometry.rec_positions,
            self.geometry.src_positions[0, :],
            self.geometry.t0,
            self.geometry.tn,
            f0=self.geometry.f0,
            src_type=self.geometry.src_type,
        )

        nsrc = self.geometry.src_positions.shape[0]
        dtot = []

        # create solver
        solver = IsoElasticWaveSolver(
            self.model, geometry, space_order=self.space_order
        )

        for isrc in range(nsrc):
            solver.geometry.src_positions = self.geometry.src_positions[isrc, :]
            d = self._fwd_oneshot(solver, v)
            dtot.append(deepcopy(d))

        # Adjust dimensions
        rec_data = list(zip(*dtot))

        return np.array(rec_data)
    
    def _imaging_operator(self, model, img, geometry, space_order, dt_ref, to_disk=None, **kwargs):
        # Define the wavefield with the size of the model and the time dimension
        v = VectorTimeFunction(name='v', grid=model.grid,
                            save=geometry.nt if not to_disk else None,
                            space_order=space_order, time_order=1)

        u = VectorTimeFunction(name='u', grid=model.grid, space_order=space_order,
                            time_order=1)
        sig = TensorTimeFunction(name='sig', grid=model.grid, space_order=space_order,
                                time_order=1)

        eqn = elastic_stencil(model, u, sig, forward=False, par='vp-vs-rho')

        u[0].data[0] = 1
        u[0].data[1] = 1
        u[1].data[0] = 1
        u[1].data[1] = 1
        u[2].data[0] = 1
        u[2].data[1] = 1
        
        dt = dt_ref
        b = 1./model.rho

        # Define residual injection at the location of the forward receivers
        rec_vx = PointSource(name='rec_vx', grid=model.grid,
                            time_range=geometry.time_axis,
                            coordinates=geometry.rec_positions)

        rec_vz = PointSource(name='rec_vz', grid=model.grid,
                            time_range=geometry.time_axis,
                            coordinates=geometry.rec_positions)

        rec_vy = PointSource(name='rec_vy', grid=model.grid,
                            time_range=geometry.time_axis,
                            coordinates=geometry.rec_positions)
        

        rec_term_vx = rec_vx.inject(field=u[0].backward, expr=dt*rec_vx*b)
        rec_term_vz = rec_vz.inject(field=u[-1].backward, expr=dt*rec_vz*b)
        
        rec_expr = rec_term_vx + rec_term_vz

        if model.grid.dim == 3:
            rec_expr += rec_vy.inject(field=u[1].backward, expr=dt*rec_vy*b)

        ixx_update = [Eq(img[0], img[0] + v[0] * u[0])]
        izz_update = [Eq(img[-1], img[-1] + v[-1] * u[-1])]

        img_update = ixx_update + izz_update

        if model.grid.dim == 3:
            img_update += [Eq(img[1], img[1] + v[1] * u[1])]
            

        #Configurações de dswap estarão disponíveis em self._dswap_options
        imop = Operator(eqn + rec_expr + img_update, subs=model.spacing_map, name='Imaging', **kwargs)
        return imop, u
    
    def _imaging_oneshot(self, isrc, recs, imaging, solver, **kwargs):
        vfields = kwargs.copy()
        dim = self.model.dim
        
        rec_vx = PointSource(name='dobs_vx_resam', grid=self.model.grid,
                            time_range=self.geometry.time_axis,
                            coordinates=self.geometry.rec_positions, data=recs[0].T)
        rec_vz = PointSource(name='dobs_vz_resam', grid=self.model.grid,
                            time_range=self.geometry.time_axis,
                            coordinates=self.geometry.rec_positions, data=recs[-1].T)
        
        vfields.update({"rec_vx": rec_vx, "rec_vz": rec_vz})

        if(dim == 3):
            rec_vy = PointSource(name='dobs_vy_resam', grid=self.model.grid,
                                time_range=self.geometry.time_axis,
                                coordinates=self.geometry.rec_positions, data=recs[1].T)
            
            vfields.update({"rec_vy": rec_vy})
        
        if solver:
            v0 = solver.forward(save=True)[dim + 1]
        else:
            v0 = self.src_wavefield[isrc]
        
        
        vfields.update({k.name: k for k in v0})
        vfields.update({'dt': self.model.critical_dt})
        imaging(**vfields)
        
        #TODO: Usar imagingOperator como default, mas abrir a possibilidade para deixar já implementado
        #no Pylops outros operadores de imageamento, além de permitir que o usuário passe como
        #parâmetro para o operador pylops seu próprio operador de imageamento Devito. A chamada
        #do operador de imageamento, nativo do pylops ou recebido do usuário deve usar um decorator
        #para testar se o operador retorna um tensor de formato válido com dims/dimsd
    
    def _imaging_allshots(self, dobs: NDArray, **kwargs):
        if(hasattr(self, "src_wavefield") and self.src_wavefield):
            solver = None
        else:
            # create geometry for single source
            geometry = AcquisitionGeometry(
                self.model,
                self.geometry.rec_positions,
                self.geometry.src_positions[0, :],
                self.geometry.t0,
                self.geometry.tn,
                f0=self.geometry.f0,
                src_type=self.geometry.src_type,
            )
            
            #self._dswap_options
            solver = IsoElasticWaveSolver(
                self.model, geometry, space_order=self.space_order
            )
        
        image = VectorFunction(name = "image", grid = self.model.grid)

        
        nsrc = self.geometry.src_positions.shape[0]
        for isrc in range(nsrc):
            imaging, u = self._imaging_operator(self.model, image, self.geometry,
                            self.model.space_order, self.geometry.dt,
                            **kwargs)
            # For each dobs get data equivalent to isrc shot
            rec_i = [rec[isrc] for rec in dobs]

            # Positioning forward propagation src, if needed
            if solver:
                solver.geometry.src_positions = self.geometry.src_positions[isrc, :]
                
            self._imaging_oneshot(isrc, rec_i, imaging, solver)
            
            if self.save_bwdwavefield:
                self.bwd_wavefield.append(u)
        
        shape = self.model.grid.shape
        ndim = len(shape)
        imf = np.zeros((ndim, *shape), dtype=np.float32)
        for ii, im in enumerate(image):
            imf[ii] = im.data
        
        return imf
    
    def rtm(self, recs, **kwargs):
       return self._imaging_allshots(recs, **kwargs)
    
    def _grad_oneshot(self, isrc, dobs, solver: IsoElasticWaveSolver):
        """Adjoint gradient modelling for one shot

        Parameters
        ----------
        isrc : :obj:`float`
            Index of source to model
        dobs : :obj:`np.ndarray`
            Observed data to inject
        solver : :obj:`IsoElasticWaveSolver`
            Devito's solver object

        Returns
        -------
        model : :obj:`np.ndarray`
            Model

        """
        # set disk_swap bool
        dswap = self._dswap_opt.get("dswap", False)

        dim = self.model.dim
        # create boundary data
        rec_vx = self.geometry.rec.copy()
        rec_vx.data[:] = 1 #dobs[1].T[:]
        rec_vz = self.geometry.rec.copy()
        rec_vz.data[:] = 1 #dobs[-1].T[:]
        if dim == 3:
            rec_vy = self.geometry.rec.copy()
            rec_vy.data[:] = 1 #dobs[2].T[:]

        if "rec_p" in self.karguments:
            # If it exists in the karguments, I update the rec_p data field in the karguments.
            self.karguments["rec_p"].data[:] = dobs[0].T[:]
        else:
            # If it does not exist in karguments, I copy the structure of rec, assign the data, and add it to the karguments
            rec_p = self.geometry.rec.copy()
            rec_p.data[:] = dobs[0].T[:]
            self.karguments["rec_p"] = rec_p

        # If "par" was not passed as a parameter to forward execution, use the operator's default value
        self.karguments["par"] = self.karguments.get("par", self.par)

        # source wavefield
        if hasattr(self, "src_wavefield"):
            u0 = self.src_wavefield[isrc]
        else:
            par = self.karguments.get("par")
            u0 = solver.forward(save=True if not dswap else False, par=par)[dim + 1]

        # adjoint modelling (reverse wavefield plus imaging condition)
        grad1, grad2, grad3, _, u = solver.jacobian_adjoint(
            rec_vx,
            rec_vz,
            u0,
            rec_vy=None if dim == 2 else rec_vy,
            checkpointing=self.checkpointing,
            **self.karguments,
        )[0:5]
        
        if self.save_bwdwavefield:
            self.bwd_wavefield.append(u)

        return grad1, grad2, grad3

    def _grad_allshots(self, dobs: NDArray) -> NDArray:
        """Adjoint Gradient modelling for all shots

        Parameters
        ----------
        dobs : :obj:`np.ndarray`
            Observed data to inject.

            The shape of dobs is (n_input, nsrc, nrecs. nt):
            If it is 2-dimensional, the positions are as follows:
                dobs[0] = rec_tau
                dobs[1] = rec_vx
                dobs[2] = rec_vz

            And if 3-dimensional:
                dobs[0] = rec_tau
                dobs[1] = rec_vx
                dobs[2] = rec_vy
                dobs[3] = rec_vz

        Returns
        -------
        model : :obj:`np.ndarray`
            Model

        """
        # create geometry for single source
        geometry = AcquisitionGeometry(
            self.model,
            self.geometry.rec_positions,
            self.geometry.src_positions[0, :],
            self.geometry.t0,
            self.geometry.tn,
            f0=self.geometry.f0,
            src_type=self.geometry.src_type,
        )

        nsrc = self.geometry.src_positions.shape[0]

        shape = self.model.grid.shape
        if self.model.dim == 2:
            mtot = np.zeros((3, shape[0], shape[1]), dtype=np.float32)
        elif self.model.dim == 3:
            mtot = np.zeros((3, shape[0], shape[1], shape[2]), dtype=np.float32)

        solver = IsoElasticWaveSolver(
            self.model, geometry, space_order=self.space_order, **self._dswap_opt
        )

        for isrc in range(nsrc):
            # For each dobs get data equivalent to isrc shot
            isrc_rec = [rec[isrc] for rec in dobs]

            solver.geometry.src_positions = self.geometry.src_positions[isrc, :]
            grads = self._grad_oneshot(isrc, isrc_rec, solver)

            # post-process data
            for ii, g in enumerate(grads):
                mtot[ii] += g.data
        
        return mtot

    def _register_multiplications(self, op_name: str) -> None:
        self.op_name = op_name
        if op_name == "fwd":
            self._acoustic_matvec = self._fwd_allshots
            self._acoustic_rmatvec = self._grad_allshots
        else:
            raise Exception("The operator's name '%s' is not valid." % op_name)

    def __mul__(self, x: Union[float, LinearOperator]) -> LinearOperator:
        # data must be a np.array
        if not isinstance(x, np.ndarray):
            x = np.array(x)
        return super().dot(x)

    def forward(self, x: NDArray, **kwargs):
        # save current op_name to get back to it after the forward modelling
        save_op_name = self.op_name

        # Update operation's type forward
        self._register_multiplications("fwd")

        # Add arguments to self and execute _matvec
        self.add_args(**kwargs)
        y = self._matvec(x)

        # Reshape data to dimsd format
        y = y.reshape(getattr(self, "dimsd"))

        # Restore operation's type that was used before this forward modelling
        self._register_multiplications(save_op_name)
        return y

    @reshaped
    def _matvec(self, x: NDArray) -> NDArray:
        y = self._acoustic_matvec(x)
        return y

    @reshaped
    def _rmatvec(self, x: NDArray) -> NDArray:
        y = self._acoustic_rmatvec(x)
        return y
    
    
class _ViscoAcousticWave(_Wave):
    """Devito ViscoAcoustic propagator.

    Parameters
    ----------
    shape : :obj:`tuple` or :obj:`numpy.ndarray`
        Model shape ``(nx, nz)``
    origin : :obj:`tuple` or :obj:`numpy.ndarray`
        Model origin ``(ox, oz)``
    spacing : :obj:`tuple` or  :obj:`numpy.ndarray`
        Model spacing ``(dx, dz)``
    vp : :obj:`numpy.ndarray`
        Velocity model in m/s
    qp : :obj:`numpy.ndarray
        P-wave attenuation
    b : :obj:`numpy.ndarray
        Buoyancy
    src_x : :obj:`numpy.ndarray`
        Source x-coordinates in m
    src_y : :obj:`numpy.ndarray`
        Source y-coordinates in m
    src_z : :obj:`numpy.ndarray` or :obj:`float`
        Source z-coordinates in m
    rec_x : :obj:`numpy.ndarray`
        Receiver x-coordinates in m
    rec_y : :obj:`numpy.ndarray`
        Receiver y-coordinates in m
    rec_z : :obj:`numpy.ndarray` or :obj:`float`
        Receiver z-coordinates in m
    t0 : :obj:`float`
        Initial time
    tn : :obj:`int`
        Number of time samples
    src_type : :obj:`str`
        Source type
    space_order : :obj:`int`, optional
        Spatial ordering of FD stencil
    kernel :
        selects a visco-acoustic equation from the options below:
                'sls' (Standard Linear Solid) :
                1st order - Blanch and Symes (1995) / Dutta and Schuster (2014)
                viscoacoustic equation
                2nd order - Bai et al. (2014) viscoacoustic equation
                'kv' - Ren et al. (2014) viscoacoustic equation
                'maxwell' - Deng and McMechan (2007) viscoacoustic equation
                Defaults to 'sls' 2nd order.
    nbl : :obj:`int`, optional
        Number ordering of samples in absorbing boundaries
    f0 : :obj:`float`, optional
        Source peak frequency (Hz)
    checkpointing : :obj:`bool`, optional
        Use checkpointing (``True``) or not (``False``). Note that
        using checkpointing is needed when dealing with large models
        but it will slow down computations
    dtype : :obj:`str`, optional
        Type of elements in input array.
    name : :obj:`str`, optional
        Name of operator (to be used by :func:`pylops.utils.describe.describe`)

    Attributes
    ----------
    shape : :obj:`tuple`
        Operator shape
    explicit : :obj:`bool`
        Operator contains a matrix that can be solved explicitly (``True``) or
        not (``False``)

    """

    def __init__(
        self,
        shape: InputDimsLike,
        origin: SamplingLike,
        spacing: SamplingLike,
        vp: NDArray,
        qp: NDArray,
        b: NDArray,
        src_x: NDArray,
        src_z: NDArray,
        rec_x: NDArray,
        rec_z: NDArray,
        t0: float,
        tn: int,
        src_type: str = "Ricker",
        space_order: int = 6,
        kernel: str = "sls",
        time_order: int = 2,
        nbl: int = 20,
        f0: float = 20.0,
        checkpointing: bool = False,
        dtype: DTypeLike = "float32",
        name: str = "A",
        op_name: str = "fwd",
        src_y: NDArray = None,
        rec_y: NDArray = None,
        dt: int = None,
    ) -> None:
        if devito_message is not None:
            raise NotImplementedError(devito_message)

        is_2d = len(shape) == 2
        is_3d = len(shape) == 3

        if is_2d and (rec_y is not None or src_y is not None):
            raise Exception(
                "Attempting to create a 3D operator using a 2D intended class!"
            )

        if is_3d and (rec_y is None or src_y is None):
            raise Exception(
                "Attempting to create a 2D operator using a 3D intended class!"
            )

        # create model
        self._create_model(shape, origin, spacing, vp, qp, b, space_order, nbl, dt)
        self._create_geometry(
            src_x, src_y, src_z, rec_x, rec_y, rec_z, t0, tn, src_type, f0=f0
        )
        self.checkpointing = checkpointing
        self.kernel = kernel
        self.time_order = time_order
        self.karguments = {}

        super().__init__(
            dtype=np.dtype(dtype),
            dims=vp.shape,
            dimsd=(len(src_x), len(rec_x), self.geometry.nt),
            explicit=False,
            name=name,
        )
        self._register_multiplications(op_name)

    def _create_model(
        self,
        shape: InputDimsLike,
        origin: SamplingLike,
        spacing: SamplingLike,
        vp: NDArray,
        qp: NDArray,
        b: NDArray,
        space_order: int = 6,
        nbl: int = 20,
        dt: int = None,
    ) -> None:
        """Create model

        Parameters
        ----------
        shape : :obj:`numpy.ndarray`
            Model shape ``(nx, nz)``
        origin : :obj:`numpy.ndarray`
            Model origin ``(ox, oz)``
        spacing : :obj:`numpy.ndarray`
            Model spacing ``(dx, dz)``
        vp : :obj:`numpy.ndarray`
            Velocity model in m/s
        qp : :obj:`numpy.ndarray
            P-wave attenuation
        b : :obj:`numpy.ndarray
            Buoyancy
        space_order : :obj:`int`, optional
            Spatial ordering of FD stencil
        nbl : :obj:`int`, optional
            Number ordering of samples in absorbing boundaries

        """
        self.space_order = space_order
        self.model = Model(
            space_order=space_order,
            vp=vp * 1e-3,
            qp=qp,
            b=b,
            origin=origin,
            shape=shape,
            dtype=np.float32,
            spacing=spacing,
            nbl=nbl,
            dt=dt,
        )

    def _fwd_oneshot(self, solver: AcousticWaveSolver, v: NDArray) -> NDArray:
        """Forward modelling for one shot

        Parameters
        ----------
        isrc : :obj:`int`
            Index of source to model
        v : :obj:`np.ndarray`
            Velocity Model

        Returns
        -------
        d : :obj:`np.ndarray`
            Data

        """
        d = solver.forward(**self.karguments)[0]
        d = d.resample(solver.geometry.dt).data[:][: solver.geometry.nt].T
        return d

    def _fwd_allshots(self, v: NDArray) -> NDArray:
        """Forward modelling for all shots

        Parameters
        -----------
        v : :obj:`np.ndarray`
            Velocity Model

        Returns
        -------
        dtot : :obj:`np.ndarray`
            Data for all shots

        """
        # create geometry for single source
        geometry = AcquisitionGeometry(
            self.model,
            self.geometry.rec_positions,
            self.geometry.src_positions[0, :],
            self.geometry.t0,
            self.geometry.tn,
            f0=self.geometry.f0,
            src_type=self.geometry.src_type,
        )

        # solve
        solver = ViscoacousticWaveSolver(
            self.model,
            geometry,
            space_order=self.space_order,
            kernel=self.kernel,
            time_order=self.time_order,
        )
        nsrc = self.geometry.src_positions.shape[0]
        dtot = []

        for isrc in range(nsrc):
            solver.geometry.src_positions = self.geometry.src_positions[isrc, :]
            d = self._fwd_oneshot(solver, v)
            dtot.append(d)
        dtot = np.array(dtot).reshape(nsrc, d.shape[0], d.shape[1])
        return dtot

    def _adj_allshots(self, v: NDArray) -> NDArray:
        raise Exception("Method not yet implemented")

    def _register_multiplications(self, op_name: str) -> None:
        if op_name == "fwd":
            self._acoustic_matvec = self._fwd_allshots
            self._acoustic_rmatvec = self._adj_allshots

    @reshaped
    def _matvec(self, x: NDArray) -> NDArray:
        y = self._acoustic_matvec(x)
        return y

    @reshaped
    def _rmatvec(self, x: NDArray) -> NDArray:
        y = self._acoustic_rmatvec(x)
        return y


AcousticWave2D = _AcousticWave
AcousticWave3D = _AcousticWave
ElasticWave2D = _ElasticWave
ElasticWave3D = _ElasticWave
ViscoAcousticWave2D = _ViscoAcousticWave
ViscoAcousticWave3D = _ViscoAcousticWave<|MERGE_RESOLUTION|>--- conflicted
+++ resolved
@@ -27,13 +27,8 @@
     from examples.seismic import AcquisitionGeometry, Model, Receiver
     from examples.seismic.acoustic import AcousticWaveSolver
     from examples.seismic.source import TimeAxis
-<<<<<<< HEAD
-    from examples.seismic.stiffness import IsoElasticWaveSolver, ISOSeismicModel, elastic_stencil
-    from examples.seismic.utils import PointSource, sources, get_ooc_config
-=======
-    from examples.seismic.stiffness import ElasticModel, IsoElasticWaveSolver
+    from examples.seismic.stiffness import ElasticModel, IsoElasticWaveSolver, elastic_stencil
     from examples.seismic.utils import PointSource, sources
->>>>>>> d968657d
     from examples.seismic.viscoacoustic import ViscoacousticWaveSolver
 
 
@@ -837,10 +832,8 @@
         dt: int = None,
         src_y: NDArray = None,
         rec_y: NDArray = None,
-<<<<<<< HEAD
         save_wavefield = False,
         save_bwdwavefield = False,
-=======
         dswap: bool = False,
         dswap_disks: int = 1,
         dswap_folder: str = None,
@@ -848,7 +841,6 @@
         dswap_compression: str = None,
         dswap_compression_value: float | int = None,
         dswap_verbose: bool = False,
->>>>>>> d968657d
     ) -> None:
         if devito_message is not None:
             raise NotImplementedError(devito_message)
