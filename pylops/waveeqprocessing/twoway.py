--- conflicted
+++ resolved
@@ -24,11 +24,7 @@
 
 if devito_message is None:
     from devito import (Function, VectorFunction, VectorTimeFunction,
-<<<<<<< HEAD
                         TensorTimeFunction, Operator, Eq, DiskSwapConfig)
-=======
-                        TensorTimeFunction, Operator, Eq)
->>>>>>> 8cb5a09e
     from devito.builtins import initialize_function
 
     from examples.seismic import AcquisitionGeometry, Model, Receiver
@@ -979,10 +975,6 @@
         src_y: NDArray = None,
         rec_y: NDArray = None,
         save_wavefield = False,
-<<<<<<< HEAD
-=======
-        save_bwdwavefield = False,
->>>>>>> 8cb5a09e
         dswap: bool = False,
         dswap_disks: int = 1,
         dswap_folder: str = None,
@@ -1021,7 +1013,6 @@
         self.karguments = {}
         dim = self.model.dim
         
-<<<<<<< HEAD
         if dswap and save_wavefield:
             init_logger.warning(
                 "Disk swap is incompatible with wave saving. Disabling wave saving"
@@ -1031,16 +1022,6 @@
         if self.save_wavefield:
             self.src_wavefield=[]
             
-=======
-        self.save_wavefield = save_wavefield
-        if save_wavefield:
-            self.src_wavefield=[]
-            
-        self.save_bwdwavefield = save_bwdwavefield
-        if save_bwdwavefield:
-            self.bwd_wavefield=[]
-            
->>>>>>> 8cb5a09e
         n_input = 3
         num_outs = dim + 1
         dims = (n_input, self.model.vp.shape[0], self.model.vp.shape[1])
@@ -1226,11 +1207,6 @@
         geometry: AcquisitionGeometry,
         space_order: int,
         dt_ref: float,
-<<<<<<< HEAD
-=======
-        to_disk: bool = None,
-        **kwargs,
->>>>>>> 8cb5a09e
     ) -> Operator:
         """Imaging operator built using Devito
 
@@ -1246,11 +1222,6 @@
             Spatial ordering of FD stencil
         dt_ref : :obj:`float`
             Time discretization step
-<<<<<<< HEAD
-=======
-        to_disk : :obj:`bool`, optional
-            Disk offload flag (dswap)
->>>>>>> 8cb5a09e
         Returns
         -------
         imop : :obj:`Operator`
@@ -1260,15 +1231,10 @@
             
         """
         # Define the wavefield with the size of the model and the time dimension
-<<<<<<< HEAD
         dswap = self._dswap_opt["dswap"]
         
         v = VectorTimeFunction(name='v', grid=model.grid,
                             save=geometry.nt if not dswap else None,
-=======
-        v = VectorTimeFunction(name='v', grid=model.grid,
-                            save=geometry.nt if not to_disk else None,
->>>>>>> 8cb5a09e
                             space_order=space_order, time_order=1)
 
         u = VectorTimeFunction(name='u', grid=model.grid, space_order=space_order,
@@ -1311,7 +1277,6 @@
 
         if model.grid.dim == 3:
             img_update += [Eq(img[1], img[1] + v[1] * u[1])]
-<<<<<<< HEAD
         
         opt = {}
         if dswap:
@@ -1331,11 +1296,6 @@
             name='Imaging',
             **opt
         )
-=======
-            
-        imop = Operator(eqn + rec_expr + img_update, subs=model.spacing_map, name='Imaging', **kwargs)
-        return imop, u
->>>>>>> 8cb5a09e
     
     def _imaging_oneshot(
         self,
@@ -1382,11 +1342,7 @@
             vfields.update({"rec_vy": rec_vy})
         
         if solver:
-<<<<<<< HEAD
             v0 = solver.forward(save=True if not self._dswap_opt["dswap"] else False)[dim + 1]
-=======
-            v0 = solver.forward(save=True)[dim + 1]
->>>>>>> 8cb5a09e
         else:
             v0 = self.src_wavefield[isrc]
         
@@ -1408,7 +1364,6 @@
                 dobs[0] = rec_tau
                 dobs[1] = rec_vx
                 dobs[2] = rec_vz
-<<<<<<< HEAD
 
             And if 3-dimensional:
                 dobs[0] = rec_tau
@@ -1416,15 +1371,6 @@
                 dobs[2] = rec_vy
                 dobs[3] = rec_vz
 
-=======
-
-            And if 3-dimensional:
-                dobs[0] = rec_tau
-                dobs[1] = rec_vx
-                dobs[2] = rec_vy
-                dobs[3] = rec_vz
-
->>>>>>> 8cb5a09e
         Returns
         -------
         imf : :obj:`np.ndarray`
@@ -1446,22 +1392,14 @@
             )
             
             solver = IsoElasticWaveSolver(
-<<<<<<< HEAD
                 self.model, geometry, space_order=self.space_order, **self._dswap_opt
-=======
-                self.model, geometry, space_order=self.space_order
->>>>>>> 8cb5a09e
             )
         
         image = VectorFunction(name = "image", grid = self.model.grid)
         
         nsrc = self.geometry.src_positions.shape[0]
         for isrc in range(nsrc):
-<<<<<<< HEAD
             imaging = self._imaging_operator(self.model, image, self.geometry,
-=======
-            imaging, u = self._imaging_operator(self.model, image, self.geometry,
->>>>>>> 8cb5a09e
                             self.model.space_order, self.geometry.dt,
                             **kwargs)
             # For each dobs get data equivalent to isrc shot
@@ -1472,12 +1410,6 @@
                 solver.geometry.src_positions = self.geometry.src_positions[isrc, :]
                 
             self._imaging_oneshot(isrc, rec_i, imaging, solver)
-<<<<<<< HEAD
-=======
-            
-            if self.save_bwdwavefield:
-                self.bwd_wavefield.append(u)
->>>>>>> 8cb5a09e
         
         shape = self.model.grid.shape
         ndim = len(shape)
@@ -1540,29 +1472,16 @@
             par = self.karguments.get("par")
             u0 = solver.forward(save=True if not dswap else False, par=par)[dim + 1]
 
-<<<<<<< HEAD
         # adjoint modelling (reverse wavefield)
         grad1, grad2, grad3 = solver.jacobian_adjoint(
-=======
-        # adjoint modelling (reverse wavefield plus imaging condition)
-        grad1, grad2, grad3, _, u = solver.jacobian_adjoint(
->>>>>>> 8cb5a09e
             rec_vx,
             rec_vz,
             u0,
             rec_vy=None if dim == 2 else rec_vy,
             checkpointing=self.checkpointing,
             **self.karguments,
-<<<<<<< HEAD
         )[0:3]
         
-=======
-        )[0:5]
-        
-        if self.save_bwdwavefield:
-            self.bwd_wavefield.append(u)
-
->>>>>>> 8cb5a09e
         return grad1, grad2, grad3
 
     def _grad_allshots(self, dobs: NDArray) -> NDArray:
