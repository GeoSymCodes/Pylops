import numpy as np
import pytest
from numpy.testing import assert_array_almost_equal
from scipy.signal import triang
from scipy.sparse.linalg import lsqr

from pylops.signalprocessing import Convolve1D, Convolve2D, ConvolveND
from pylops.utils import dottest

# filters
nfilt = (5, 6, 5)
h1 = triang(nfilt[0], sym=True)
h2 = np.outer(triang(nfilt[0], sym=True), triang(nfilt[1], sym=True))
h3 = np.outer(
    np.outer(triang(nfilt[0], sym=True), triang(nfilt[1], sym=True)),
    triang(nfilt[2], sym=True),
).reshape(nfilt)

par1_1d = {
    "nz": 21,
    "ny": 51,
    "nx": 31,
    "offset": nfilt[0] // 2,
    "dir": 0,
}  # zero phase, first direction
par2_1d = {
    "nz": 21,
    "ny": 61,
    "nx": 31,
    "offset": 0,
    "dir": 0,
}  # non-zero phase, first direction
par3_1d = {
    "nz": 21,
    "ny": 51,
    "nx": 31,
    "offset": nfilt[0] // 2,
    "dir": 1,
}  # zero phase, second direction
par4_1d = {
    "nz": 21,
    "ny": 61,
    "nx": 31,
    "offset": nfilt[0] // 2 - 1,
    "dir": 1,
}  # non-zero phase, second direction
par5_1d = {
    "nz": 21,
    "ny": 51,
    "nx": 31,
    "offset": nfilt[0] // 2,
    "dir": 2,
}  # zero phase, third direction
par6_1d = {
    "nz": 21,
    "ny": 61,
    "nx": 31,
    "offset": nfilt[0] // 2 - 1,
    "dir": 2,
}  # non-zero phase, third direction

par1_2d = {
    "nz": 21,
    "ny": 51,
    "nx": 31,
    "offset": (nfilt[0] // 2, nfilt[1] // 2),
    "dir": 0,
}  # zero phase, first direction
par2_2d = {
    "nz": 21,
    "ny": 61,
    "nx": 31,
    "offset": (nfilt[0] // 2 - 1, nfilt[1] // 2 + 1),
    "dir": 0,
}  # non-zero phase, first direction
par3_2d = {
    "nz": 21,
    "ny": 51,
    "nx": 31,
    "offset": (nfilt[0] // 2, nfilt[1] // 2),
    "dir": 1,
}  # zero phase, second direction
par4_2d = {
    "nz": 21,
    "ny": 61,
    "nx": 31,
    "offset": (nfilt[0] // 2 - 1, nfilt[1] // 2 + 1),
    "dir": 1,
}  # non-zero phase, second direction
par5_2d = {
    "nz": 21,
    "ny": 51,
    "nx": 31,
    "offset": (nfilt[0] // 2, nfilt[1] // 2),
    "dir": 2,
}  # zero phase, third direction
par6_2d = {
    "nz": 21,
    "ny": 61,
    "nx": 31,
    "offset": (nfilt[0] // 2 - 1, nfilt[1] // 2 + 1),
    "dir": 2,
}  # non-zero phase, third direction

par1_3d = {
    "nz": 21,
    "ny": 51,
    "nx": 31,
    "nt": 5,
    "offset": (nfilt[0] // 2, nfilt[1] // 2, nfilt[2] // 2),
    "dir": 0,
}  # zero phase, all directions
par2_3d = {
    "nz": 21,
    "ny": 61,
    "nx": 31,
    "nt": 5,
    "offset": (nfilt[0] // 2 - 1, nfilt[1] // 2 + 1, nfilt[2] // 2 + 1),
    "dir": 0,
}  # non-zero phase, first direction


@pytest.mark.parametrize(
    "par", [(par1_1d), (par2_1d), (par3_1d), (par4_1d), (par5_1d), (par6_1d)]
)
def test_Convolve1D(par):
    """Dot-test and inversion for Convolve1D operator"""
    np.random.seed(10)
    # 1D
    if par["dir"] == 0:
        Cop = Convolve1D(par["nx"], h=h1, offset=par["offset"], dtype="float64")
        assert dottest(Cop, par["nx"], par["nx"])

        x = np.zeros((par["nx"]))
        x[par["nx"] // 2] = 1.0
        xlsqr = lsqr(Cop, Cop * x, damp=1e-20, iter_lim=200, show=0)[0]
        assert_array_almost_equal(x, xlsqr, decimal=1)

    # 1D on 2D
<<<<<<< HEAD
    if par['dir'] < 2:
        Cop = Convolve1D(par['ny'] * par['nx'], h=h1, offset=par['offset'],
                        dims=(par['ny'], par['nx']), dir=par['dir'],
                        dtype='float64')
        assert dottest(Cop, par['ny'] * par['nx'], par['ny'] * par['nx'])

        x = np.zeros((par['ny'], par['nx']))
        x[int(par['ny']/2-3):int(par['ny']/2+3),
          int(par['nx']/2-3):int(par['nx']/2+3)] = 1.
        x = x.ravel()
=======
    if par["dir"] < 2:
        Cop = Convolve1D(
            par["ny"] * par["nx"],
            h=h1,
            offset=par["offset"],
            dims=(par["ny"], par["nx"]),
            dir=par["dir"],
            dtype="float64",
        )
        assert dottest(Cop, par["ny"] * par["nx"], par["ny"] * par["nx"])

        x = np.zeros((par["ny"], par["nx"]))
        x[
            int(par["ny"] / 2 - 3) : int(par["ny"] / 2 + 3),
            int(par["nx"] / 2 - 3) : int(par["nx"] / 2 + 3),
        ] = 1.0
        x = x.flatten()
>>>>>>> 7b0f5d04
        xlsqr = lsqr(Cop, Cop * x, damp=1e-20, iter_lim=200, show=0)[0]
        assert_array_almost_equal(x, xlsqr, decimal=1)

    # 1D on 3D
<<<<<<< HEAD
    Cop = Convolve1D(par['nz'] * par['ny'] * par['nx'], h=h1,
                     offset=par['offset'],
                     dims=(par['nz'], par['ny'], par['nx']), dir=par['dir'],
                     dtype='float64')
    assert dottest(Cop, par['nz'] * par['ny'] * par['nx'],
                   par['nz'] * par['ny'] * par['nx'])

    x = np.zeros((par['nz'], par['ny'], par['nx']))
    x[int(par['nz'] / 2 - 3):int(par['nz'] / 2 + 3),
      int(par['ny'] / 2 - 3):int(par['ny'] / 2 + 3),
      int(par['nx'] / 2 - 3):int(par['nx'] / 2 + 3)] = 1.
    x = x.ravel()
=======
    Cop = Convolve1D(
        par["nz"] * par["ny"] * par["nx"],
        h=h1,
        offset=par["offset"],
        dims=(par["nz"], par["ny"], par["nx"]),
        dir=par["dir"],
        dtype="float64",
    )
    assert dottest(
        Cop, par["nz"] * par["ny"] * par["nx"], par["nz"] * par["ny"] * par["nx"]
    )

    x = np.zeros((par["nz"], par["ny"], par["nx"]))
    x[
        int(par["nz"] / 2 - 3) : int(par["nz"] / 2 + 3),
        int(par["ny"] / 2 - 3) : int(par["ny"] / 2 + 3),
        int(par["nx"] / 2 - 3) : int(par["nx"] / 2 + 3),
    ] = 1.0
    x = x.flatten()
>>>>>>> 7b0f5d04
    xlsqr = lsqr(Cop, Cop * x, damp=1e-20, iter_lim=200, show=0)[0]
    assert_array_almost_equal(x, xlsqr, decimal=1)


@pytest.mark.parametrize(
    "par", [(par1_2d), (par2_2d), (par3_2d), (par4_2d), (par5_2d), (par6_2d)]
)
def test_Convolve2D(par):
    """Dot-test and inversion for Convolve2D operator"""
    # 2D on 2D
<<<<<<< HEAD
    if par['dir'] == 2:
        Cop = Convolve2D(par['ny'] * par['nx'], h=h2, offset=par['offset'],
                         dims=(par['ny'], par['nx']), dtype='float64')
        assert dottest(Cop, par['ny'] * par['nx'], par['ny'] * par['nx'])

        x = np.zeros((par['ny'], par['nx']))
        x[int(par['ny'] / 2 - 3):int(par['ny'] / 2 + 3),
          int(par['nx'] / 2 - 3):int(par['nx'] / 2 + 3)] = 1.
        x = x.ravel()
=======
    if par["dir"] == 2:
        Cop = Convolve2D(
            par["ny"] * par["nx"],
            h=h2,
            offset=par["offset"],
            dims=(par["ny"], par["nx"]),
            dtype="float64",
        )
        assert dottest(Cop, par["ny"] * par["nx"], par["ny"] * par["nx"])

        x = np.zeros((par["ny"], par["nx"]))
        x[
            int(par["ny"] / 2 - 3) : int(par["ny"] / 2 + 3),
            int(par["nx"] / 2 - 3) : int(par["nx"] / 2 + 3),
        ] = 1.0
        x = x.flatten()
>>>>>>> 7b0f5d04
        xlsqr = lsqr(Cop, Cop * x, damp=1e-20, iter_lim=200, show=0)[0]
        assert_array_almost_equal(x, xlsqr, decimal=1)

    # 2D on 3D
<<<<<<< HEAD
    Cop = Convolve2D(par['nz'] * par['ny'] * par['nx'], h=h2,
                     offset=par['offset'],
                     dims=[par['nz'], par['ny'], par['nx']],
                     nodir=par['dir'], dtype='float64')
    assert dottest(Cop, par['nz'] * par['ny'] * par['nx'],
                   par['nz'] * par['ny'] * par['nx'])

    x = np.zeros((par['nz'], par['ny'], par['nx']))
    x[int(par['nz'] / 2 - 3):int(par['nz'] / 2 + 3),
      int(par['ny'] / 2 - 3):int(par['ny'] / 2 + 3),
      int(par['nx'] / 2 - 3):int(par['nx'] / 2 + 3)] = 1.
    x = x.ravel()
=======
    Cop = Convolve2D(
        par["nz"] * par["ny"] * par["nx"],
        h=h2,
        offset=par["offset"],
        dims=[par["nz"], par["ny"], par["nx"]],
        nodir=par["dir"],
        dtype="float64",
    )
    assert dottest(
        Cop, par["nz"] * par["ny"] * par["nx"], par["nz"] * par["ny"] * par["nx"]
    )

    x = np.zeros((par["nz"], par["ny"], par["nx"]))
    x[
        int(par["nz"] / 2 - 3) : int(par["nz"] / 2 + 3),
        int(par["ny"] / 2 - 3) : int(par["ny"] / 2 + 3),
        int(par["nx"] / 2 - 3) : int(par["nx"] / 2 + 3),
    ] = 1.0
    x = x.flatten()
>>>>>>> 7b0f5d04
    xlsqr = lsqr(Cop, Cop * x, damp=1e-20, iter_lim=200, show=0)[0]
    # due to ringing in solution we cannot use assert_array_almost_equal
    assert np.linalg.norm(xlsqr - x) / np.linalg.norm(xlsqr) < 2e-1


@pytest.mark.parametrize("par", [(par1_3d), (par2_3d)])
def test_Convolve3D(par):
    """Dot-test and inversion for ConvolveND operator"""
    # 3D on 3D
<<<<<<< HEAD
    Cop = ConvolveND(par['nz'] * par['ny'] * par['nx'], h=h3,
                     offset=par['offset'],
                     dims=[par['nz'], par['ny'], par['nx']],
                     dtype='float64')
    assert dottest(Cop, par['nz'] * par['ny'] * par['nx'],
                   par['nz'] * par['ny'] * par['nx'])

    x = np.zeros((par['nz'], par['ny'], par['nx']))
    x[int(par['nz'] / 2 - 3):int(par['nz'] / 2 + 3),
    int(par['ny'] / 2 - 3):int(par['ny'] / 2 + 3),
    int(par['nx'] / 2 - 3):int(par['nx'] / 2 + 3)] = 1.
    x = x.ravel()
=======
    Cop = ConvolveND(
        par["nz"] * par["ny"] * par["nx"],
        h=h3,
        offset=par["offset"],
        dims=[par["nz"], par["ny"], par["nx"]],
        dtype="float64",
    )
    assert dottest(
        Cop, par["nz"] * par["ny"] * par["nx"], par["nz"] * par["ny"] * par["nx"]
    )

    x = np.zeros((par["nz"], par["ny"], par["nx"]))
    x[
        int(par["nz"] / 2 - 3) : int(par["nz"] / 2 + 3),
        int(par["ny"] / 2 - 3) : int(par["ny"] / 2 + 3),
        int(par["nx"] / 2 - 3) : int(par["nx"] / 2 + 3),
    ] = 1.0
    x = x.flatten()
>>>>>>> 7b0f5d04
    y = Cop * x
    xlsqr = lsqr(Cop, y, damp=1e-20, iter_lim=400, show=0)[0]
    # due to ringing in solution we cannot use assert_array_almost_equal
    assert np.linalg.norm(xlsqr - x) / np.linalg.norm(xlsqr) < 2e-1

    # 3D on 4D (only modelling)
    Cop = ConvolveND(
        par["nz"] * par["ny"] * par["nx"] * par["nt"],
        h=h3,
        offset=par["offset"],
        dims=[par["nz"], par["ny"], par["nx"], par["nt"]],
        dirs=[0, 1, 2],
        dtype="float64",
    )
    assert dottest(
        Cop,
        par["nz"] * par["ny"] * par["nx"] * par["nt"],
        par["nz"] * par["ny"] * par["nx"] * par["nt"],
    )<|MERGE_RESOLUTION|>--- conflicted
+++ resolved
@@ -137,7 +137,6 @@
         assert_array_almost_equal(x, xlsqr, decimal=1)
 
     # 1D on 2D
-<<<<<<< HEAD
     if par['dir'] < 2:
         Cop = Convolve1D(par['ny'] * par['nx'], h=h1, offset=par['offset'],
                         dims=(par['ny'], par['nx']), dir=par['dir'],
@@ -148,30 +147,10 @@
         x[int(par['ny']/2-3):int(par['ny']/2+3),
           int(par['nx']/2-3):int(par['nx']/2+3)] = 1.
         x = x.ravel()
-=======
-    if par["dir"] < 2:
-        Cop = Convolve1D(
-            par["ny"] * par["nx"],
-            h=h1,
-            offset=par["offset"],
-            dims=(par["ny"], par["nx"]),
-            dir=par["dir"],
-            dtype="float64",
-        )
-        assert dottest(Cop, par["ny"] * par["nx"], par["ny"] * par["nx"])
-
-        x = np.zeros((par["ny"], par["nx"]))
-        x[
-            int(par["ny"] / 2 - 3) : int(par["ny"] / 2 + 3),
-            int(par["nx"] / 2 - 3) : int(par["nx"] / 2 + 3),
-        ] = 1.0
-        x = x.flatten()
->>>>>>> 7b0f5d04
         xlsqr = lsqr(Cop, Cop * x, damp=1e-20, iter_lim=200, show=0)[0]
         assert_array_almost_equal(x, xlsqr, decimal=1)
 
     # 1D on 3D
-<<<<<<< HEAD
     Cop = Convolve1D(par['nz'] * par['ny'] * par['nx'], h=h1,
                      offset=par['offset'],
                      dims=(par['nz'], par['ny'], par['nx']), dir=par['dir'],
@@ -184,27 +163,6 @@
       int(par['ny'] / 2 - 3):int(par['ny'] / 2 + 3),
       int(par['nx'] / 2 - 3):int(par['nx'] / 2 + 3)] = 1.
     x = x.ravel()
-=======
-    Cop = Convolve1D(
-        par["nz"] * par["ny"] * par["nx"],
-        h=h1,
-        offset=par["offset"],
-        dims=(par["nz"], par["ny"], par["nx"]),
-        dir=par["dir"],
-        dtype="float64",
-    )
-    assert dottest(
-        Cop, par["nz"] * par["ny"] * par["nx"], par["nz"] * par["ny"] * par["nx"]
-    )
-
-    x = np.zeros((par["nz"], par["ny"], par["nx"]))
-    x[
-        int(par["nz"] / 2 - 3) : int(par["nz"] / 2 + 3),
-        int(par["ny"] / 2 - 3) : int(par["ny"] / 2 + 3),
-        int(par["nx"] / 2 - 3) : int(par["nx"] / 2 + 3),
-    ] = 1.0
-    x = x.flatten()
->>>>>>> 7b0f5d04
     xlsqr = lsqr(Cop, Cop * x, damp=1e-20, iter_lim=200, show=0)[0]
     assert_array_almost_equal(x, xlsqr, decimal=1)
 
@@ -215,7 +173,6 @@
 def test_Convolve2D(par):
     """Dot-test and inversion for Convolve2D operator"""
     # 2D on 2D
-<<<<<<< HEAD
     if par['dir'] == 2:
         Cop = Convolve2D(par['ny'] * par['nx'], h=h2, offset=par['offset'],
                          dims=(par['ny'], par['nx']), dtype='float64')
@@ -225,29 +182,10 @@
         x[int(par['ny'] / 2 - 3):int(par['ny'] / 2 + 3),
           int(par['nx'] / 2 - 3):int(par['nx'] / 2 + 3)] = 1.
         x = x.ravel()
-=======
-    if par["dir"] == 2:
-        Cop = Convolve2D(
-            par["ny"] * par["nx"],
-            h=h2,
-            offset=par["offset"],
-            dims=(par["ny"], par["nx"]),
-            dtype="float64",
-        )
-        assert dottest(Cop, par["ny"] * par["nx"], par["ny"] * par["nx"])
-
-        x = np.zeros((par["ny"], par["nx"]))
-        x[
-            int(par["ny"] / 2 - 3) : int(par["ny"] / 2 + 3),
-            int(par["nx"] / 2 - 3) : int(par["nx"] / 2 + 3),
-        ] = 1.0
-        x = x.flatten()
->>>>>>> 7b0f5d04
         xlsqr = lsqr(Cop, Cop * x, damp=1e-20, iter_lim=200, show=0)[0]
         assert_array_almost_equal(x, xlsqr, decimal=1)
 
     # 2D on 3D
-<<<<<<< HEAD
     Cop = Convolve2D(par['nz'] * par['ny'] * par['nx'], h=h2,
                      offset=par['offset'],
                      dims=[par['nz'], par['ny'], par['nx']],
@@ -260,27 +198,6 @@
       int(par['ny'] / 2 - 3):int(par['ny'] / 2 + 3),
       int(par['nx'] / 2 - 3):int(par['nx'] / 2 + 3)] = 1.
     x = x.ravel()
-=======
-    Cop = Convolve2D(
-        par["nz"] * par["ny"] * par["nx"],
-        h=h2,
-        offset=par["offset"],
-        dims=[par["nz"], par["ny"], par["nx"]],
-        nodir=par["dir"],
-        dtype="float64",
-    )
-    assert dottest(
-        Cop, par["nz"] * par["ny"] * par["nx"], par["nz"] * par["ny"] * par["nx"]
-    )
-
-    x = np.zeros((par["nz"], par["ny"], par["nx"]))
-    x[
-        int(par["nz"] / 2 - 3) : int(par["nz"] / 2 + 3),
-        int(par["ny"] / 2 - 3) : int(par["ny"] / 2 + 3),
-        int(par["nx"] / 2 - 3) : int(par["nx"] / 2 + 3),
-    ] = 1.0
-    x = x.flatten()
->>>>>>> 7b0f5d04
     xlsqr = lsqr(Cop, Cop * x, damp=1e-20, iter_lim=200, show=0)[0]
     # due to ringing in solution we cannot use assert_array_almost_equal
     assert np.linalg.norm(xlsqr - x) / np.linalg.norm(xlsqr) < 2e-1
@@ -290,7 +207,6 @@
 def test_Convolve3D(par):
     """Dot-test and inversion for ConvolveND operator"""
     # 3D on 3D
-<<<<<<< HEAD
     Cop = ConvolveND(par['nz'] * par['ny'] * par['nx'], h=h3,
                      offset=par['offset'],
                      dims=[par['nz'], par['ny'], par['nx']],
@@ -303,26 +219,6 @@
     int(par['ny'] / 2 - 3):int(par['ny'] / 2 + 3),
     int(par['nx'] / 2 - 3):int(par['nx'] / 2 + 3)] = 1.
     x = x.ravel()
-=======
-    Cop = ConvolveND(
-        par["nz"] * par["ny"] * par["nx"],
-        h=h3,
-        offset=par["offset"],
-        dims=[par["nz"], par["ny"], par["nx"]],
-        dtype="float64",
-    )
-    assert dottest(
-        Cop, par["nz"] * par["ny"] * par["nx"], par["nz"] * par["ny"] * par["nx"]
-    )
-
-    x = np.zeros((par["nz"], par["ny"], par["nx"]))
-    x[
-        int(par["nz"] / 2 - 3) : int(par["nz"] / 2 + 3),
-        int(par["ny"] / 2 - 3) : int(par["ny"] / 2 + 3),
-        int(par["nx"] / 2 - 3) : int(par["nx"] / 2 + 3),
-    ] = 1.0
-    x = x.flatten()
->>>>>>> 7b0f5d04
     y = Cop * x
     xlsqr = lsqr(Cop, y, damp=1e-20, iter_lim=400, show=0)[0]
     # due to ringing in solution we cannot use assert_array_almost_equal
